--- conflicted
+++ resolved
@@ -38,11 +38,7 @@
         "searchGrounding": { "temperature": 0 },
         "dedup": { "temperature": 0.1 },
         "evaluator": { "temperature": 0.6, "maxTokens": 2000 },
-<<<<<<< HEAD
         "errorAnalyzer": { },
-=======
-        "errorAnalyzer": {},
->>>>>>> 2a600782
         "queryRewriter": { "temperature": 0.1 },
         "agent": { "temperature": 0.7, "maxTokens": 10000 },
         "agentBeastMode": { "temperature": 0.7 },
