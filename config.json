--- conflicted
+++ resolved
@@ -34,19 +34,6 @@
         "maxTokens": 30000
       },
       "tools": {
-<<<<<<< HEAD
-        "coder": { "temperature": 0.7 },
-        "searchGrounding": { "temperature": 0 },
-        "dedup": { "temperature": 0.1 },
-        "evaluator": { "temperature": 0.6, "maxTokens": 15000 },
-        "errorAnalyzer": { "maxTokens": 20000 },
-        "queryRewriter": { "temperature": 0.1 },
-        "agent": { "temperature": 0.7, "maxTokens": 40000 },
-        "agentBeastMode": { "temperature": 0.7, "maxTokens": 60000 },
-        "fallback": {
-          "maxTokens": 30000,
-          "model": "gemini-2.5-flash"
-=======
         "coder": {
           "temperature": 0.7
         },
@@ -75,7 +62,6 @@
         "fallback": {
           "maxTokens": 8000,
           "model": "gemini-2.0-flash-lite"
->>>>>>> 8c59c2cb
         }
       }
     },
