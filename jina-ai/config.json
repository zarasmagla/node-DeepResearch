--- conflicted
+++ resolved
@@ -39,17 +39,6 @@
         "maxTokens": 8000
       },
       "tools": {
-<<<<<<< HEAD
-        "coder": { "maxTokens": 5000, "model": "gemini-2.0-flash-lite" },
-        "searchGrounding": {},
-        "dedup": {},
-        "evaluator": { "maxTokens": 8000 },
-        "errorAnalyzer": { "maxTokens": 8000 },
-        "queryRewriter": { "maxTokens": 5000 },
-        "agent": { "maxTokens": 10000 },
-        "agentBeastMode": {},
-        "fallback": { "maxTokens": 8000, "model": "gemini-2.0-flash-lite" }
-=======
         "coder": {
           "maxTokens": 2000,
           "model": "gemini-2.0-flash-lite"
@@ -75,7 +64,6 @@
         "reducer": {
           "maxTokens": 16000
         }
->>>>>>> 8c59c2cb
       }
     },
     "openai": {
