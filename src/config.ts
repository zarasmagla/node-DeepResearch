--- conflicted
+++ resolved
@@ -3,7 +3,7 @@
 import { createGoogleGenerativeAI } from '@ai-sdk/google';
 import { createOpenAI, OpenAIProviderSettings } from '@ai-sdk/openai';
 import configJson from '../config.json';
-import { logInfo, logError, logDebug, logWarning } from './logging';
+import { logInfo, logError } from './logging';
 // Load environment variables
 dotenv.config();
 
@@ -122,14 +122,7 @@
     throw new Error('GEMINI_API_KEY not found');
   }
 
-<<<<<<< HEAD
-  if (toolName === 'searchGrounding') {
-    return createGoogleGenerativeAI({ apiKey: GEMINI_API_KEY })(config.model, { useSearchGrounding: true });
-  }
-  return config.model
-=======
   return createGoogleGenerativeAI({ apiKey: GEMINI_API_KEY })(config.model);
->>>>>>> 8c59c2cb
 }
 
 // Validate required environment variables
