import axiosClient from "../utils/axios-client";
<<<<<<< HEAD
import { TokenTracker } from "../utils/token-tracker";
import { ReadResponse } from "../types";
import { JINA_API_KEY, SCRAPE_DO_API_KEY } from "../config";
import { isBotCheck } from "../utils/bot-detection";
import {
  extractDomainFromUri,
  getDomainCountry,
} from "../utils/domain-country";
import { estimateGeminiTokens } from "../utils/gemini-tools";
=======
import { logDebug } from '../logging';
>>>>>>> 8c59c2cb

export async function readUrl(
  url: string,
  withAllLinks?: boolean,
  tracker?: TokenTracker,
  withAllImages?: boolean
): Promise<{ response: ReadResponse }> {
  if (!url.trim()) {
    throw new Error("URL cannot be empty");
  }

  if (!url.startsWith("http://") && !url.startsWith("https://")) {
    throw new Error("Invalid URL, only http and https URLs are supported");
  }

<<<<<<< HEAD
  let responseData: ReadResponse | null = null;
  let lastError: Error | null = null;

  // --- Try Jina First ---
=======
  const headers: Record<string, string> = {
    'Accept': 'application/json',
    'Authorization': `Bearer ${JINA_API_KEY}`,
    'Content-Type': 'application/json',
    'X-Md-Link-Style': 'discarded',
  };

  if (withAllLinks) {
    headers['X-With-Links-Summary'] = 'all';
  }

  if (withAllImages) {
    headers['X-With-Images-Summary'] = 'true'
  } else {
    headers['X-Retain-Images'] = 'none'
  }

>>>>>>> 8c59c2cb
  try {
    console.log(`Attempting to read URL with Jina: ${url}`);
    const jinaHeaders: Record<string, string> = {
      Accept: "application/json",
      Authorization: `Bearer ${JINA_API_KEY}`,
      "Content-Type": "application/json",
      "X-Retain-Images": "none",
      "X-Md-Link-Style": "discarded",
    };
    if (withAllLinks) {
      jinaHeaders["X-With-Links-Summary"] = "all";
    }

    const { data: jinaResponse } = await axiosClient.post<ReadResponse>(
      "https://r.jina.ai/",
      { url },
      {
        headers: jinaHeaders,
        timeout: 60000, // 60 seconds timeout
        responseType: "json",
      }
    );

    if (!jinaResponse.data) {
      console.log("Jina response data is missing.");
      lastError = new Error("Jina response data is missing.");
    } else if (await isBotCheck(jinaResponse)) {
      console.log("Jina detected bot check.");
      lastError = new Error("Jina detected bot check.");
    } else {
      console.log("Jina request successful.");
      responseData = jinaResponse;
    }
  } catch (error) {
    console.log(
      `Jina request failed: ${
        error instanceof Error ? error.message : String(error)
      }`
    );
    lastError = error instanceof Error ? error : new Error(String(error));
  }

<<<<<<< HEAD
  // --- Fallback to Scrape.do if Jina failed or returned invalid/bot data ---
  if (!responseData) {
    console.log(
      `Jina failed or returned unusable data, falling back to Scrape.do for URL: ${url}`
    );
    try {
      const domain = extractDomainFromUri(url);
      const domainDetails = await getDomainCountry(domain);
      const scrapeResponse = await axiosClient.get<string>(
        "https://api.scrape.do",
        {
          params: {
            token: SCRAPE_DO_API_KEY,
            url: url,
            geoCode: domainDetails.country?.code || "us", // Default to 'us' if country code not found
            super: true, // Enable premium proxies if needed
            output: "markdown", // Request markdown output
          },
          timeout: 90000, // Longer timeout for potentially complex scrapes
          responseType: "text", // Expecting markdown text
        }
      );
=======
    logDebug(`Read: ${data.data.title} (${data.data.url})`);
>>>>>>> 8c59c2cb

      if (!scrapeResponse.data || scrapeResponse.data.trim().length === 0) {
        throw new Error("Scrape.do returned empty content.");
      }

<<<<<<< HEAD
      console.log(
        `Scrape.do request successful. Content length: ${scrapeResponse.data.length}`
      );

      // Construct a ReadResponse object from Scrape.do data
      const estimatedTokens = estimateGeminiTokens(scrapeResponse.data);
      const title =
        scrapeResponse.data
          .split("\n")[0]
          .replace(/^#+\s*/, "")
          .trim() || "Content"; // Extract first line as title

      responseData = {
        code: 0, // Assuming success if we get here
        status: 200,
        data: {
          url: url,
          title: title,
          content: scrapeResponse.data,
          description: "", // Scrape.do doesn't provide description in this format
          links: [], // Scrape.do doesn't provide links in this format
          usage: {
            tokens: estimatedTokens,
          },
        },
      };
      lastError = null; // Clear previous Jina error if Scrape.do succeeded
    } catch (error) {
      console.error(
        `Scrape.do request failed: ${
          error instanceof Error ? error.message : String(error)
        }`
      );
      lastError = error instanceof Error ? error : new Error(String(error));
      // If Scrape.do also fails, throw an error combining the context
      const jinaErrorMsg = lastError?.message
        ? `Jina Error: ${lastError.message}`
        : "Jina failed or returned unusable data.";
      const scrapeErrorMsg = `Scrape.do Error: ${
        error instanceof Error ? error.message : String(error)
      }`;
      throw new Error(
        `Failed to read URL content. ${jinaErrorMsg}. ${scrapeErrorMsg}`
      );
    }
=======
    return { response: data };
  } catch (error: any) {
    throw error;
>>>>>>> 8c59c2cb
  }

  if (!responseData || !responseData.data) {
    // This should ideally not be reached if error handling above is correct, but acts as a safeguard
    throw (
      lastError ||
      new Error("Failed to obtain valid response data from any source.")
    );
  }

  console.log("Read successful:", {
    title: responseData.data.title,
    url: responseData.data.url,
    tokens: responseData.data.usage?.tokens || 0,
    source: lastError === null ? "Jina" : "Scrape.do", // Indicate the source
  });

  const tokens = responseData.data.usage?.tokens || 0;
  const tokenTracker = tracker || new TokenTracker();
  tokenTracker.trackUsage("read", {
    totalTokens: tokens,
    promptTokens: url.length, // Keep original URL length as prompt approximation
    completionTokens: tokens, // Use calculated/estimated tokens as completion
  });

  return { response: responseData };
}<|MERGE_RESOLUTION|>--- conflicted
+++ resolved
@@ -1,5 +1,4 @@
 import axiosClient from "../utils/axios-client";
-<<<<<<< HEAD
 import { TokenTracker } from "../utils/token-tracker";
 import { ReadResponse } from "../types";
 import { JINA_API_KEY, SCRAPE_DO_API_KEY } from "../config";
@@ -9,9 +8,6 @@
   getDomainCountry,
 } from "../utils/domain-country";
 import { estimateGeminiTokens } from "../utils/gemini-tools";
-=======
-import { logDebug } from '../logging';
->>>>>>> 8c59c2cb
 
 export async function readUrl(
   url: string,
@@ -27,30 +23,10 @@
     throw new Error("Invalid URL, only http and https URLs are supported");
   }
 
-<<<<<<< HEAD
   let responseData: ReadResponse | null = null;
   let lastError: Error | null = null;
 
   // --- Try Jina First ---
-=======
-  const headers: Record<string, string> = {
-    'Accept': 'application/json',
-    'Authorization': `Bearer ${JINA_API_KEY}`,
-    'Content-Type': 'application/json',
-    'X-Md-Link-Style': 'discarded',
-  };
-
-  if (withAllLinks) {
-    headers['X-With-Links-Summary'] = 'all';
-  }
-
-  if (withAllImages) {
-    headers['X-With-Images-Summary'] = 'true'
-  } else {
-    headers['X-Retain-Images'] = 'none'
-  }
-
->>>>>>> 8c59c2cb
   try {
     console.log(`Attempting to read URL with Jina: ${url}`);
     const jinaHeaders: Record<string, string> = {
@@ -62,6 +38,12 @@
     };
     if (withAllLinks) {
       jinaHeaders["X-With-Links-Summary"] = "all";
+    }
+
+    if (withAllImages) {
+      jinaHeaders['X-With-Images-Summary'] = 'true'
+    } else {
+      jinaHeaders['X-Retain-Images'] = 'none'
     }
 
     const { data: jinaResponse } = await axiosClient.post<ReadResponse>(
@@ -86,14 +68,12 @@
     }
   } catch (error) {
     console.log(
-      `Jina request failed: ${
-        error instanceof Error ? error.message : String(error)
+      `Jina request failed: ${error instanceof Error ? error.message : String(error)
       }`
     );
     lastError = error instanceof Error ? error : new Error(String(error));
   }
 
-<<<<<<< HEAD
   // --- Fallback to Scrape.do if Jina failed or returned invalid/bot data ---
   if (!responseData) {
     console.log(
@@ -116,15 +96,11 @@
           responseType: "text", // Expecting markdown text
         }
       );
-=======
-    logDebug(`Read: ${data.data.title} (${data.data.url})`);
->>>>>>> 8c59c2cb
 
       if (!scrapeResponse.data || scrapeResponse.data.trim().length === 0) {
         throw new Error("Scrape.do returned empty content.");
       }
 
-<<<<<<< HEAD
       console.log(
         `Scrape.do request successful. Content length: ${scrapeResponse.data.length}`
       );
@@ -149,13 +125,13 @@
           usage: {
             tokens: estimatedTokens,
           },
+          images: {},
         },
       };
       lastError = null; // Clear previous Jina error if Scrape.do succeeded
     } catch (error) {
       console.error(
-        `Scrape.do request failed: ${
-          error instanceof Error ? error.message : String(error)
+        `Scrape.do request failed: ${error instanceof Error ? error.message : String(error)
         }`
       );
       lastError = error instanceof Error ? error : new Error(String(error));
@@ -163,18 +139,12 @@
       const jinaErrorMsg = lastError?.message
         ? `Jina Error: ${lastError.message}`
         : "Jina failed or returned unusable data.";
-      const scrapeErrorMsg = `Scrape.do Error: ${
-        error instanceof Error ? error.message : String(error)
-      }`;
+      const scrapeErrorMsg = `Scrape.do Error: ${error instanceof Error ? error.message : String(error)
+        }`;
       throw new Error(
         `Failed to read URL content. ${jinaErrorMsg}. ${scrapeErrorMsg}`
       );
     }
-=======
-    return { response: data };
-  } catch (error: any) {
-    throw error;
->>>>>>> 8c59c2cb
   }
 
   if (!responseData || !responseData.data) {
