<<<<<<< HEAD
import { segmentText } from './segment';
import { Reference, TrackerContext, WebContent } from "../types";
import { Schemas } from "../utils/schemas";
import { cosineSimilarity, jaccardRank } from "./cosine";
import { getEmbeddings } from "./embeddings";
import { normalizeHostName } from '../utils/url-tools';
import { logger } from "../winston-logger";
=======
import { chunkText } from '../tools/segment';
import { ImageObject, ImageReference, Reference, TrackerContext, WebContent } from "../types";
import { Schemas } from "../utils/schemas";
import { cosineSimilarity, jaccardRank } from "./cosine";
import { getEmbeddings } from "./embeddings";
import { dedupImagesWithEmbeddings } from '../utils/image-tools';
import { normalizeHostName } from '../utils/url-tools';
import { logError, logDebug } from '../logging';
>>>>>>> 8c59c2cb

export async function buildReferences(
  answer: string,
  webContents: Record<string, WebContent>,
  context: TrackerContext,
  schema: Schemas,
  minChunkLength: number = 80,
  maxRef: number = 10,
  minRelScore: number = 0.7,
  onlyHostnames: string[] = []
): Promise<{ answer: string, references: Array<Reference> }> {
  logDebug(`[buildReferences] Starting with maxRef=${maxRef}, minChunkLength=${minChunkLength}, minRelScore=${minRelScore}`);
  logDebug(`[buildReferences] Answer length: ${answer.length} chars, Web content sources: ${Object.keys(webContents).length}`);

  // Step 1: Chunk the answer
<<<<<<< HEAD
  console.log(`[buildReferences] Step 1: Chunking answer text`);
  const { chunks: answerChunks, chunk_positions: answerChunkPositions } = await segmentText(answer, context);
  console.log(`[buildReferences] Answer segmented into ${answerChunks.length} chunks`);
=======
  logDebug(`[buildReferences] Step 1: Chunking answer text`);
  const { chunks: answerChunks, chunk_positions: answerChunkPositions } = chunkText(answer);
  logDebug(`[buildReferences] Answer segmented into ${answerChunks.length} chunks`);
>>>>>>> 8c59c2cb

  // Step 2: Prepare all web content chunks, filtering out those below minimum length
  logDebug(`[buildReferences] Step 2: Preparing web content chunks and filtering by minimum length (${minChunkLength} chars)`);
  const allWebContentChunks: string[] = [];
  const chunkToSourceMap: any = {};  // Maps chunk index to source information
  const validWebChunkIndices = new Set<number>(); // Tracks indices of valid web chunks (those above minimum length)

  let chunkIndex = 0;
  for (const [url, content] of Object.entries(webContents)) {
    if (!content.chunks || content.chunks.length === 0) continue;
    if (onlyHostnames.length > 0 && !onlyHostnames.includes(normalizeHostName(url))) continue;

    for (let i = 0; i < content.chunks.length; i++) {
      const chunk = content.chunks[i];
      allWebContentChunks.push(chunk);
      chunkToSourceMap[chunkIndex] = {
        url,
        title: content.title || url,
        text: chunk,
      };

      // Track valid web chunks (above minimum length)
      if (chunk?.length >= minChunkLength) {
        validWebChunkIndices.add(chunkIndex);
      }

      chunkIndex++;
    }
  }

  logDebug(`[buildReferences] Collected ${allWebContentChunks.length} web chunks, ${validWebChunkIndices.size} above minimum length`);

  if (allWebContentChunks.length === 0) {
<<<<<<< HEAD
    console.log(`[buildReferences] No web content chunks available, returning without references`);
=======
    logDebug(`[buildReferences] No web content chunks available, returning without references`);
>>>>>>> 8c59c2cb
    return { answer, references: [] };
  }

  // Step 3: Filter answer chunks by minimum length
  logDebug(`[buildReferences] Step 3: Filtering answer chunks by minimum length`);
  const validAnswerChunks: string[] = [];
  const validAnswerChunkIndices: number[] = [];
  const validAnswerChunkPositions: [number, number][] = [];

  context.actionTracker.trackThink('cross_reference', schema.languageCode);

  for (let i = 0; i < answerChunks.length; i++) {
    const answerChunk = answerChunks[i];
    const answerChunkPosition = answerChunkPositions[i];

    // Skip empty chunks or chunks below minimum length
    if (!answerChunk.trim() || answerChunk.length < minChunkLength) continue;

    validAnswerChunks.push(answerChunk);
    validAnswerChunkIndices.push(i);
    validAnswerChunkPositions.push(answerChunkPosition);
  }

  logDebug(`[buildReferences] Found ${validAnswerChunks.length}/${answerChunks.length} valid answer chunks above minimum length`);

  if (validAnswerChunks.length === 0) {
<<<<<<< HEAD
    console.log(`[buildReferences] No valid answer chunks, returning without references`);
=======
    logDebug(`[buildReferences] No valid answer chunks, returning without references`);
>>>>>>> 8c59c2cb
    return { answer, references: [] };
  }

  // Step 4: Get embeddings for BOTH answer chunks and valid web chunks in a single request
  logDebug(`[buildReferences] Step 4: Getting embeddings for all chunks in a single request (only including web chunks above min length)`);

  // Create maps to track the original indices
  const chunkIndexMap = new Map<number, { type: 'answer' | 'web', originalIndex: number }>();

  // Combine all chunks into a single array for embedding
  const allChunks: string[] = [];

  // Add answer chunks first
  validAnswerChunks.forEach((chunk, index) => {
    allChunks.push(chunk);
    chunkIndexMap.set(allChunks.length - 1, { type: 'answer', originalIndex: index });
  });

  // Then add web chunks that meet minimum length requirement
  for (let i = 0; i < allWebContentChunks.length; i++) {
    // Only include valid web chunks (those above minimum length)
    if (validWebChunkIndices.has(i)) {
      allChunks.push(allWebContentChunks[i]);
      chunkIndexMap.set(allChunks.length - 1, { type: 'web', originalIndex: i });
    }
  }

  logDebug(`[buildReferences] Requesting embeddings for ${allChunks.length} total chunks (${validAnswerChunks.length} answer + ${validWebChunkIndices.size} web)`);

  try {
    // Get embeddings for all chunks in one request
    const embeddingsResult = await getEmbeddings(allChunks, context.tokenTracker);
    const allEmbeddings = embeddingsResult.embeddings;

    // Separate the embeddings back into answer and web chunks
    const answerEmbeddings: number[][] = [];
    const webEmbeddingMap = new Map<number, number[]>(); // Maps original web chunk index to embedding

    // Sort embeddings back to their original collections
    for (let i = 0; i < allEmbeddings.length; i++) {
      const embedding = allEmbeddings[i];
      const mapping = chunkIndexMap.get(i);

      if (mapping) {
        if (mapping.type === 'answer') {
          answerEmbeddings[mapping.originalIndex] = embedding;
        } else {
          webEmbeddingMap.set(mapping.originalIndex, embedding);
        }
      }
    }

    logDebug(`[buildReferences] Successfully generated and separated embeddings: ${answerEmbeddings.length} answer, ${webEmbeddingMap.size} web`);

    // Step 5: Compute pairwise cosine similarity
    logDebug(`[buildReferences] Step 5: Computing pairwise cosine similarity between answer and web chunks`);
    const allMatches = [];

    for (let i = 0; i < validAnswerChunks.length; i++) {
      const answerChunkIndex = validAnswerChunkIndices[i];
      const answerChunk = validAnswerChunks[i];
      const answerChunkPosition = validAnswerChunkPositions[i];
      const answerEmbedding = answerEmbeddings[i];

      const matchesForChunk = [];

      // Compute similarity with each valid web content chunk
      // All web chunks in webEmbeddingMap are already pre-filtered to be above minimum length
      for (const webChunkIndex of validWebChunkIndices) {
        const webEmbedding = webEmbeddingMap.get(webChunkIndex);

        if (webEmbedding) {
          const score = cosineSimilarity(answerEmbedding, webEmbedding);

          matchesForChunk.push({
            webChunkIndex,
            relevanceScore: score
          });
        }
      }

      // Sort by relevance score and take the top matches
      matchesForChunk.sort((a, b) => b.relevanceScore - a.relevanceScore);

      // Add the top matches to all matches with answerChunk information
      for (const match of matchesForChunk) {
        allMatches.push({
          webChunkIndex: match.webChunkIndex,
          answerChunkIndex: answerChunkIndex,
          relevanceScore: match.relevanceScore,
          answerChunk: answerChunk,
          answerChunkPosition: answerChunkPosition
        });
      }

      logDebug(`[buildReferences] Processed answer chunk ${i + 1}/${validAnswerChunks.length}, top score: ${matchesForChunk[0]?.relevanceScore.toFixed(4)}`);
    }

    // Log statistics about relevance scores
    if (allMatches.length > 0) {
      const relevanceScores = allMatches.map(match => match.relevanceScore);
      const minRelevance = Math.min(...relevanceScores);
      const maxRelevance = Math.max(...relevanceScores);
      const sumRelevance = relevanceScores.reduce((sum, score) => sum + score, 0);
      const meanRelevance = sumRelevance / relevanceScores.length;

      const stats = {
        min: minRelevance.toFixed(4),
        max: maxRelevance.toFixed(4),
        mean: meanRelevance.toFixed(4),
        count: relevanceScores.length
      };

      logDebug('Reference relevance statistics:', stats);
    }

    // Step 6: Sort all matches by relevance
    allMatches.sort((a, b) => b.relevanceScore - a.relevanceScore);
    logDebug(`[buildReferences] Step 6: Sorted ${allMatches.length} potential matches by relevance score`);

    // Step 7: Filter matches as before
    logDebug(`[buildReferences] Step 7: Filtering matches to ensure uniqueness and threshold (min: ${minRelScore})`);
    const usedWebChunks = new Set();
    const usedAnswerChunks = new Set();
    const filteredMatches = [];

    for (const match of allMatches) {
      // Only consider matches with relevance score >= minRelScore
      if (match.relevanceScore < minRelScore) continue;

      if (!usedWebChunks.has(match.webChunkIndex) && !usedAnswerChunks.has(match.answerChunkIndex)) {
        filteredMatches.push(match);
        usedWebChunks.add(match.webChunkIndex);
        usedAnswerChunks.add(match.answerChunkIndex);

        // Break if we've reached the max number of references
        if (filteredMatches.length >= maxRef) break;
      }
    }

    logDebug(`[buildReferences] Selected ${filteredMatches.length}/${allMatches.length} references after filtering`);
    return buildFinalResult(answer, filteredMatches, chunkToSourceMap);

  } catch (error) {
<<<<<<< HEAD
    logger.error('Embedding failed, falling back to Jaccard similarity', error);
    console.log(`[buildReferences] Fallback: Using Jaccard similarity instead of embeddings`);
=======
    logError('Embedding failed, falling back to Jaccard similarity', { error });
>>>>>>> 8c59c2cb

    // Process all chunks with Jaccard fallback
    const allMatches = [];

    for (let i = 0; i < validAnswerChunks.length; i++) {
      const answerChunk = validAnswerChunks[i];
      const answerChunkIndex = validAnswerChunkIndices[i];
      const answerChunkPosition = validAnswerChunkPositions[i];

      logDebug(`[buildReferences] Processing answer chunk ${i + 1}/${validAnswerChunks.length} with Jaccard similarity`);
      const fallbackResult = await jaccardRank(answerChunk, allWebContentChunks);

      for (const match of fallbackResult.results) {
        if (validWebChunkIndices.has(match.index)) {
          allMatches.push({
            webChunkIndex: match.index,
            answerChunkIndex: answerChunkIndex,
            relevanceScore: match.relevance_score,
            answerChunk: answerChunk,
            answerChunkPosition: answerChunkPosition
          });
        }
      }
    }

    // Sort all matches by relevance and continue with the rest of the function
    allMatches.sort((a, b) => b.relevanceScore - a.relevanceScore);
    logDebug(`[buildReferences] Fallback complete. Found ${allMatches.length} potential matches`);

    // Filter matches as before
    const usedWebChunks = new Set();
    const usedAnswerChunks = new Set();
    const filteredMatches = [];

    for (const match of allMatches) {
      if (!usedWebChunks.has(match.webChunkIndex) && !usedAnswerChunks.has(match.answerChunkIndex)) {
        // Check if the relevance score meets the minimum threshold
        if (match.relevanceScore >= minRelScore) {
          filteredMatches.push(match);
          usedWebChunks.add(match.webChunkIndex);
          usedAnswerChunks.add(match.answerChunkIndex);

          // Break if we've reached the max number of references
          if (filteredMatches.length >= maxRef) break;
        }
      }
    }

    logDebug(`[buildReferences] Selected ${filteredMatches.length} references using fallback method`);
    return buildFinalResult(answer, filteredMatches, chunkToSourceMap);
  }
}

// Helper function to build the final result
function buildFinalResult(
  answer: string,
  filteredMatches: any[],
  chunkToSourceMap: any
): { answer: string, references: Array<Reference> } {
  logDebug(`[buildFinalResult] Building final result with ${filteredMatches.length} references`);
  // Build reference objects
  const references = filteredMatches.map((match) => {
    const source = chunkToSourceMap[match.webChunkIndex];
    if (!source.text || !source.url || !source.title) return null;
    return {
      exactQuote: source.text,
      url: source.url,
      title: source.title,
      dateTime: source.dateTime,
      relevanceScore: match.relevanceScore,
      answerChunk: match.answerChunk,
      answerChunkPosition: match.answerChunkPosition
    };
  }).filter(Boolean) as Reference[];

  // Inject reference markers ([^1], [^2], etc.) into the answer
  let modifiedAnswer = answer;

  // Sort references by position in the answer (to insert markers in correct order)
  const referencesByPosition = [...references]
    .sort((a, b) => a.answerChunkPosition![0] - b.answerChunkPosition![0]);

  logDebug(`[buildFinalResult] Injecting reference markers into answer`);

  // Insert markers from beginning to end, tracking offset
  let offset = 0;
  for (let i = 0; i < referencesByPosition.length; i++) {
    const ref = referencesByPosition[i];
    const marker = `[^${i + 1}]`;

    // Calculate position to insert the marker (end of the chunk + current offset)
    let insertPosition = ref.answerChunkPosition![1] + offset;

    // Look ahead to check if there's a list item coming next
    const textAfterInsert = modifiedAnswer.substring(insertPosition);
    const nextListItemMatch = textAfterInsert.match(/^\s*\n\s*\*\s+/);

    // If we're at a position where the next content is a list item,
    // we need to adjust WHERE we place the footnote
    if (nextListItemMatch) {
      // Move the marker to right after the last content character,
      // but INSIDE any punctuation at the end of the content
      const beforeText = modifiedAnswer.substring(Math.max(0, insertPosition - 30), insertPosition);
      const lastPunctuation = beforeText.match(/[！。？!.?]$/);

      if (lastPunctuation) {
        // If there's punctuation at the end, insert the marker before it
        insertPosition--;
      }
    } else {
      // The original conditions for newlines and table pipes can remain
      const chunkEndText = modifiedAnswer.substring(Math.max(0, insertPosition - 5), insertPosition);
      const newlineMatch = chunkEndText.match(/\n+$/);
      const tableEndMatch = chunkEndText.match(/\s*\|\s*$/);

      if (newlineMatch) {
        // Move the insertion position before the newline(s)
        insertPosition -= newlineMatch[0].length;
      } else if (tableEndMatch) {
        // Move the insertion position before the table end pipe
        insertPosition -= tableEndMatch[0].length;
      }
    }

    // Insert the marker
    modifiedAnswer =
      modifiedAnswer.slice(0, insertPosition) +
      marker +
      modifiedAnswer.slice(insertPosition);

    // Update offset for subsequent insertions
    offset += marker.length;
  }

  logDebug(`[buildFinalResult] Complete. Generated ${references.length} references`);
  return {
    answer: modifiedAnswer,
    references
  };
}

export async function buildImageReferences(
  answer: string,
  imageObjects: ImageObject[],
  context: TrackerContext,
  schema: Schemas,
  minChunkLength: number = 80,
  maxRef: number = 10,
  minRelScore: number = 0.35
): Promise<Array<ImageReference>> {
  logDebug(`[buildImageReferences] Starting with maxRef=${maxRef}, minChunkLength=${minChunkLength}, minRelScore=${minRelScore}`);
  logDebug(`[buildImageReferences] Answer length: ${answer.length} chars, Image sources: ${imageObjects.length}`);

  // Step 1: Chunk the answer
  logDebug(`[buildImageReferences] Step 1: Chunking answer text`);
  const { chunks: answerChunks, chunk_positions: answerChunkPositions } = chunkText(answer);
  logDebug(`[buildImageReferences] Answer segmented into ${answerChunks.length} chunks`);

  // Step 2: Prepare image content
  logDebug(`[buildImageReferences] Step 2: Preparing image content`);
  const dudupImages = dedupImagesWithEmbeddings(imageObjects, []);
  const allImageEmbeddings: number[][] = dudupImages.map(img => img.embedding[0]); // Extract embedding
  const imageToSourceMap: any = {};
  const validImageIndices = new Set<number>();

  dudupImages.forEach((img, index) => {
    imageToSourceMap[index] = {
      url: img.url,
      altText: img.alt,
      embedding: img.embedding[0] // Store extracted embedding
    };
    validImageIndices.add(index);
  });

  logDebug(`[buildImageReferences] Collected ${allImageEmbeddings.length} image embeddings`);

  if (allImageEmbeddings.length === 0) {
    logDebug(`[buildImageReferences] No image data available, returning empty array`);
    return [];
  }

  // Step 3: Filter answer chunks by minimum length
  logDebug(`[buildImageReferences] Step 3: Filtering answer chunks by minimum length`);
  const validAnswerChunks: string[] = [];
  const validAnswerChunkIndices: number[] = [];
  const validAnswerChunkPositions: [number, number][] = [];

  context.actionTracker.trackThink('cross_reference', schema.languageCode);

  for (let i = 0; i < answerChunks.length; i++) {
    const answerChunk = answerChunks[i];
    const answerChunkPosition = answerChunkPositions[i];

    if (!answerChunk.trim() || answerChunk.length < minChunkLength) continue;

    validAnswerChunks.push(answerChunk);
    validAnswerChunkIndices.push(i);
    validAnswerChunkPositions.push(answerChunkPosition);
  }

  logDebug(`[buildImageReferences] Found ${validAnswerChunks.length}/${answerChunks.length} valid answer chunks above minimum length`);

  if (validAnswerChunks.length === 0) {
    logDebug(`[buildImageReferences] No valid answer chunks, returning empty array`);
    return [];
  }

  // Step 4: Get embeddings for answer chunks
  logDebug(`[buildImageReferences] Step 4: Getting embeddings for answer chunks`);
  const answerEmbeddings: number[][] = [];

  try {
    //  const embeddingsResult = await getEmbeddings(validAnswerChunks, context.tokenTracker, embeddingOptions); //  No embeddingOptions needed here
    //   answerEmbeddings.push(...embeddingsResult.embeddings);
    const embeddingsResult = await getEmbeddings(validAnswerChunks, context.tokenTracker, {
      dimensions: 512,
      model: 'jina-clip-v2',
    });
    answerEmbeddings.push(...embeddingsResult.embeddings);

    logDebug(`[buildImageReferences] Got embeddings for ${answerEmbeddings.length} answer chunks`);

    // Step 5: Compute pairwise cosine similarity
    logDebug(`[buildImageReferences] Step 5: Computing pairwise cosine similarity between answer and image embeddings`);
    const allMatches = [];

    for (let i = 0; i < validAnswerChunks.length; i++) {
      const answerChunkIndex = validAnswerChunkIndices[i];
      const answerChunk = validAnswerChunks[i];
      const answerChunkPosition = answerChunkPositions[i];
      const answerEmbedding = answerEmbeddings[i];

      const matchesForChunk = [];

      for (const imageIndex of validImageIndices) {
        const imageEmbedding = allImageEmbeddings[imageIndex];

        if (imageEmbedding) {
          const score = cosineSimilarity(answerEmbedding, imageEmbedding);

          matchesForChunk.push({
            imageIndex,
            relevanceScore: score
          });
        }
      }

      matchesForChunk.sort((a, b) => b.relevanceScore - a.relevanceScore);

      for (const match of matchesForChunk) {
        allMatches.push({
          imageIndex: match.imageIndex,
          answerChunkIndex: answerChunkIndex,
          relevanceScore: match.relevanceScore,
          answerChunk: answerChunk,
          answerChunkPosition: answerChunkPosition
        });
      }

      logDebug(`[buildImageReferences] Processed answer chunk ${i + 1}/${validAnswerChunks.length}, top score: ${matchesForChunk[0]?.relevanceScore.toFixed(4)}`);
    }

    // Log statistics about relevance scores
    if (allMatches.length > 0) {
      const relevanceScores = allMatches.map(match => match.relevanceScore);
      const minRelevance = Math.min(...relevanceScores);
      const maxRelevance = Math.max(...relevanceScores);
      const sumRelevance = relevanceScores.reduce((sum, score) => sum + score, 0);
      const meanRelevance = sumRelevance / relevanceScores.length;

      const stats = {
        min: minRelevance.toFixed(4),
        max: maxRelevance.toFixed(4),
        mean: meanRelevance.toFixed(4),
        count: relevanceScores.length
      };

      logDebug('Reference relevance statistics:', stats);
    }


    // Step 6: Sort all matches by relevance
    allMatches.sort((a, b) => b.relevanceScore - a.relevanceScore);
    logDebug(`[buildImageReferences] Step 6: Sorted ${allMatches.length} potential matches by relevance score`);

    // Step 7: Filter matches
    logDebug(`[buildImageReferences] Step 7: Filtering matches to ensure uniqueness and threshold (min: ${minRelScore})`);
    const usedImages = new Set();
    const usedAnswerChunks = new Set();
    const filteredMatches = [];

    for (const match of allMatches) {
      // if (match.relevanceScore < minRelScore) continue;

      if (!usedImages.has(match.imageIndex) && !usedAnswerChunks.has(match.answerChunkIndex)) {
        filteredMatches.push(match);
        usedImages.add(match.imageIndex);
        usedAnswerChunks.add(match.answerChunkIndex);

        if (filteredMatches.length >= maxRef) break;
      }
    }

    logDebug(`[buildImageReferences] Selected ${filteredMatches.length}/${allMatches.length} references after filtering`);

    const references: ImageReference[] = filteredMatches.map((match) => {
      const source = imageToSourceMap[match.imageIndex];
      return {
        url: source.url,
        relevanceScore: match.relevanceScore,
        embedding: [allImageEmbeddings[match.imageIndex]],
        answerChunk: match.answerChunk,
        answerChunkPosition: match.answerChunkPosition
      };
    });

    return references;

  } catch (error) {
    logError('Embedding failed', { error });
    return [];
  }
}<|MERGE_RESOLUTION|>--- conflicted
+++ resolved
@@ -1,12 +1,3 @@
-<<<<<<< HEAD
-import { segmentText } from './segment';
-import { Reference, TrackerContext, WebContent } from "../types";
-import { Schemas } from "../utils/schemas";
-import { cosineSimilarity, jaccardRank } from "./cosine";
-import { getEmbeddings } from "./embeddings";
-import { normalizeHostName } from '../utils/url-tools';
-import { logger } from "../winston-logger";
-=======
 import { chunkText } from '../tools/segment';
 import { ImageObject, ImageReference, Reference, TrackerContext, WebContent } from "../types";
 import { Schemas } from "../utils/schemas";
@@ -15,7 +6,6 @@
 import { dedupImagesWithEmbeddings } from '../utils/image-tools';
 import { normalizeHostName } from '../utils/url-tools';
 import { logError, logDebug } from '../logging';
->>>>>>> 8c59c2cb
 
 export async function buildReferences(
   answer: string,
@@ -31,15 +21,9 @@
   logDebug(`[buildReferences] Answer length: ${answer.length} chars, Web content sources: ${Object.keys(webContents).length}`);
 
   // Step 1: Chunk the answer
-<<<<<<< HEAD
-  console.log(`[buildReferences] Step 1: Chunking answer text`);
-  const { chunks: answerChunks, chunk_positions: answerChunkPositions } = await segmentText(answer, context);
-  console.log(`[buildReferences] Answer segmented into ${answerChunks.length} chunks`);
-=======
   logDebug(`[buildReferences] Step 1: Chunking answer text`);
   const { chunks: answerChunks, chunk_positions: answerChunkPositions } = chunkText(answer);
   logDebug(`[buildReferences] Answer segmented into ${answerChunks.length} chunks`);
->>>>>>> 8c59c2cb
 
   // Step 2: Prepare all web content chunks, filtering out those below minimum length
   logDebug(`[buildReferences] Step 2: Preparing web content chunks and filtering by minimum length (${minChunkLength} chars)`);
@@ -73,11 +57,7 @@
   logDebug(`[buildReferences] Collected ${allWebContentChunks.length} web chunks, ${validWebChunkIndices.size} above minimum length`);
 
   if (allWebContentChunks.length === 0) {
-<<<<<<< HEAD
-    console.log(`[buildReferences] No web content chunks available, returning without references`);
-=======
     logDebug(`[buildReferences] No web content chunks available, returning without references`);
->>>>>>> 8c59c2cb
     return { answer, references: [] };
   }
 
@@ -104,11 +84,7 @@
   logDebug(`[buildReferences] Found ${validAnswerChunks.length}/${answerChunks.length} valid answer chunks above minimum length`);
 
   if (validAnswerChunks.length === 0) {
-<<<<<<< HEAD
-    console.log(`[buildReferences] No valid answer chunks, returning without references`);
-=======
     logDebug(`[buildReferences] No valid answer chunks, returning without references`);
->>>>>>> 8c59c2cb
     return { answer, references: [] };
   }
 
@@ -253,12 +229,7 @@
     return buildFinalResult(answer, filteredMatches, chunkToSourceMap);
 
   } catch (error) {
-<<<<<<< HEAD
-    logger.error('Embedding failed, falling back to Jaccard similarity', error);
-    console.log(`[buildReferences] Fallback: Using Jaccard similarity instead of embeddings`);
-=======
     logError('Embedding failed, falling back to Jaccard similarity', { error });
->>>>>>> 8c59c2cb
 
     // Process all chunks with Jaccard fallback
     const allMatches = [];
