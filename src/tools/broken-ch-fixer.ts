--- conflicted
+++ resolved
@@ -1,14 +1,8 @@
+import { GoogleGenAIHelper } from "../utils/google-genai-helper";
+import { getModel } from "../config";
 import { TrackerContext } from "../types";
 import { detectBrokenUnicodeViaFileIO } from "../utils/text-tools";
-import { logger } from "../winston-logger";
-import { GoogleGenAIHelper } from "../utils/google-genai-helper";
-import { getModel } from "../config";
-<<<<<<< HEAD
-=======
-import { TrackerContext } from "../types";
-import { detectBrokenUnicodeViaFileIO } from "../utils/text-tools";
-import { logInfo, logError, logDebug, logWarning } from '../logging';
->>>>>>> 8c59c2cb
+import { logError, logDebug, logWarning } from '../logging';
 
 
 /**
@@ -105,13 +99,8 @@
       logDebug(`Repair iteration ${iterations}: replaced ${unknownCount} chars with "${replacement}"`);
 
     } catch (error) {
-<<<<<<< HEAD
-      logger.error("Error repairing unknown characters:", error);
-      // Skip to the next � character without modifying this one
-=======
       logError("Error repairing unknown characters:", { error });
       // Skip to the next character without modifying this one
->>>>>>> 8c59c2cb
     }
   }
 
