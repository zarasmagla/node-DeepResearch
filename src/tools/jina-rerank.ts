import { TokenTracker } from "../utils/token-tracker";
import { JINA_API_KEY } from "../config";
import axiosClient from '../utils/axios-client';
<<<<<<< HEAD
import { logger } from "../winston-logger";
=======
import { logInfo, logError, logDebug, logWarning } from '../logging';
>>>>>>> 8c59c2cb

const JINA_API_URL = 'https://api.jina.ai/v1/rerank';

// Types for Jina Rerank API
interface JinaRerankRequest {
  model: string;
  query: string;
  top_n: number;
  documents: string[];
}

interface JinaRerankResponse {
  model: string;
  results: Array<{
    index: number;
    document: {
      text: string;
    };
    relevance_score: number;
  }>;
  usage: {
    total_tokens: number;
  };
}

export async function rerankDocuments(
  query: string,
  documents: string[],
  tracker?: TokenTracker,
  batchSize = 2000
): Promise<{ results: Array<{ index: number, relevance_score: number, document: { text: string } }> }> {
  try {
    if (!JINA_API_KEY) {
      throw new Error('JINA_API_KEY is not set');
    }

    // No need to slice - we'll process all documents in batches
    const batches: string[][] = [];
    for (let i = 0; i < documents.length; i += batchSize) {
      batches.push(documents.slice(i, i + batchSize));
    }

    logDebug(`Reranking ${documents.length} documents in ${batches.length} batches`);

    // Process all batches in parallel
    const batchResults = await Promise.all(
      batches.map(async (batchDocuments, batchIndex) => {
        const startIdx = batchIndex * batchSize;

        const request: JinaRerankRequest = {
          model: 'jina-reranker-v2-base-multilingual',
          query,
          top_n: batchDocuments.length,
          documents: batchDocuments
        };

        const response = await axiosClient.post<JinaRerankResponse>(
          JINA_API_URL,
          request,
          {
            headers: {
              'Content-Type': 'application/json',
              'Authorization': `Bearer ${JINA_API_KEY}`
            }
          }
        );

        // Track token usage from this batch
        (tracker || new TokenTracker()).trackUsage('rerank', {
          promptTokens: response.data.usage.total_tokens,
          completionTokens: 0,
          totalTokens: response.data.usage.total_tokens
        });

        // Add the original document index to each result
        return response.data.results.map(result => ({
          ...result,
          originalIndex: startIdx + result.index // Map back to the original index
        }));
      })
    );

    // Flatten and sort all results by relevance score
    const allResults = batchResults.flat().sort((a, b) => b.relevance_score - a.relevance_score);

    // Keep the original document indices in the results
    const finalResults = allResults.map(result => ({
      index: result.originalIndex,       // Original document index
      relevance_score: result.relevance_score,
      document: result.document
    }));

    return { results: finalResults };
  } catch (error) {
<<<<<<< HEAD
    logger.error('Error in reranking documents:', error);
=======
    logError('Reranking error:', { error });
>>>>>>> 8c59c2cb

    // Return empty results if there is an error
    return {
      results: []
    };
  }
}<|MERGE_RESOLUTION|>--- conflicted
+++ resolved
@@ -1,11 +1,7 @@
 import { TokenTracker } from "../utils/token-tracker";
 import { JINA_API_KEY } from "../config";
 import axiosClient from '../utils/axios-client';
-<<<<<<< HEAD
-import { logger } from "../winston-logger";
-=======
 import { logInfo, logError, logDebug, logWarning } from '../logging';
->>>>>>> 8c59c2cb
 
 const JINA_API_URL = 'https://api.jina.ai/v1/rerank';
 
@@ -100,11 +96,7 @@
 
     return { results: finalResults };
   } catch (error) {
-<<<<<<< HEAD
-    logger.error('Error in reranking documents:', error);
-=======
     logError('Reranking error:', { error });
->>>>>>> 8c59c2cb
 
     // Return empty results if there is an error
     return {
