--- conflicted
+++ resolved
@@ -1,7 +1,3 @@
-<<<<<<< HEAD
-import axios from "axios";
-=======
->>>>>>> 2226e660
 import { TokenTracker } from "../utils/token-tracker";
 import { SearchResponse, SERPQuery } from "../types";
 import { JINA_API_KEY } from "../config";
@@ -12,13 +8,8 @@
   tracker?: TokenTracker
 ): Promise<{ response: SearchResponse }> {
   try {
-<<<<<<< HEAD
-    const { data } = await axios.post<SearchResponse>(
-      `https://s.jina.ai`,
-=======
     const { data } = await axiosClient.post<SearchResponse>(
       `https://s.jina.ai/`,
->>>>>>> 2226e660
       query,
       {
         headers: {
@@ -28,11 +19,7 @@
           "X-No-Cache": true,
         },
         timeout: 30000,
-<<<<<<< HEAD
         responseType: "json",
-=======
-        responseType: 'json'
->>>>>>> 2226e660
       }
     );
 
@@ -56,25 +43,7 @@
 
     return { response: data };
   } catch (error) {
-<<<<<<< HEAD
-    if (axios.isAxiosError(error)) {
-      if (error.response) {
-        const status = error.response.status;
-        const errorData = error.response.data as any;
-
-        if (status === 402) {
-          throw new Error(errorData?.readableMessage || "Insufficient balance");
-        }
-        throw new Error(errorData?.readableMessage || `HTTP Error ${status}`);
-      } else if (error.request) {
-        throw new Error("No response received from server");
-      } else {
-        throw new Error(`Request failed: ${error.message}`);
-      }
-    }
-=======
     console.error('Error in jina search:', error);
->>>>>>> 2226e660
     throw error;
   }
 }