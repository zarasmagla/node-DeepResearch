--- conflicted
+++ resolved
@@ -1,15 +1,8 @@
 import { TokenTracker } from "../utils/token-tracker";
-<<<<<<< HEAD
-import { SearchResponse, SERPQuery } from "../types";
-import { JINA_API_KEY } from "../config";
-import axiosClient from '../utils/axios-client';
-import { get_search_logger } from "../utils/structured-logger";
-=======
 import { JinaSearchResponse, SERPQuery } from '../types';
 import { JINA_API_KEY } from "../config";
 import axiosClient from '../utils/axios-client';
 import { logError, logDebug } from '../logging';
->>>>>>> 8c59c2cb
 
 export async function search(
   query: SERPQuery,
@@ -17,32 +10,6 @@
   num?: number,
   meta?: string,
   tracker?: TokenTracker
-<<<<<<< HEAD
-): Promise<{ response: SearchResponse }> {
-  const logger = get_search_logger();
-  const startTime = Date.now();
-
-  try {
-    logger.external_service_call(
-      "jina-search",
-      "search",
-      undefined,
-      query,
-      undefined,
-      undefined,
-      "STARTED"
-    );
-
-    const { data } = await axiosClient.post<SearchResponse>(
-      `https://s.jina.ai/`,
-      query,
-      {
-        headers: {
-          Accept: "application/json",
-          Authorization: `Bearer ${JINA_API_KEY}`,
-          "X-Respond-With": "no-content",
-          "X-No-Cache": true,
-=======
 ): Promise<{ response: JinaSearchResponse }> {
   try {
     if (domain !== 'arxiv') {
@@ -61,31 +28,12 @@
         headers: {
           'Accept': 'application/json',
           'Authorization': `Bearer ${JINA_API_KEY}`,
->>>>>>> 8c59c2cb
         },
         timeout: 30000,
         responseType: "json",
       }
     );
 
-<<<<<<< HEAD
-    if (!data.data || !Array.isArray(data.data)) {
-      throw new Error("Invalid response format");
-    }
-
-    const totalTokens = data.data.reduce(
-      (sum, item) => sum + (item.usage?.tokens || 0),
-      0
-    );
-
-    console.log("Total URLs:", data.data.length);
-
-    const tokenTracker = tracker || new TokenTracker();
-    tokenTracker.trackUsage("search", {
-      totalTokens,
-      promptTokens: query.q.length,
-      completionTokens: totalTokens,
-=======
     if (!data.results || !Array.isArray(data.results)) {
       throw new Error('Invalid response format');
     }
@@ -97,7 +45,6 @@
       totalTokens: data.meta.credits,
       promptTokens: query.q.length,
       completionTokens: 0
->>>>>>> 8c59c2cb
     });
 
     logger.external_service_call(
@@ -112,21 +59,7 @@
 
     return { response: data };
   } catch (error) {
-<<<<<<< HEAD
-    logger.external_service_call(
-      "jina-search",
-      "search",
-      undefined,
-      query,
-      undefined,
-      Date.now() - startTime,
-      "ERROR",
-      error as Error
-    );
-    console.error('Error in jina search:', error);
-=======
     logError('Search error:', { error });
->>>>>>> 8c59c2cb
     throw error;
   }
 }