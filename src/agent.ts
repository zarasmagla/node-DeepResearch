import { CoreMessage } from "ai";
import { getModel, SEARCH_PROVIDER, STEP_SLEEP } from "./config";
import { SafeSearchType, search as duckSearch } from "duck-duck-scrape";
import { braveSearch } from "./tools/brave-search";
import { rewriteQuery } from "./tools/query-rewriter";
import { dedupQueries } from "./tools/jina-dedup";
import { evaluateAnswer, evaluateQuestion } from "./tools/evaluator";
import { analyzeSteps } from "./tools/error-analyzer";
import { TokenTracker } from "./utils/token-tracker";
import { ActionTracker } from "./utils/action-tracker";
import {
  StepAction,
  AnswerAction,
  KnowledgeItem,
  EvaluationType,
  BoostedSearchSnippet,
<<<<<<< HEAD
  SearchSnippet,
  EvaluationResponse,
  Reference,
  SERPQuery,
  RepeatEvaluationType,
  UnNormalizedSearchSnippet,
  WebContent,
} from "./types";
import { TrackerContext } from "./types";
import { search } from "./tools/jina-search";
// import {grounding} from "./tools/grounding";
=======
  SearchSnippet, EvaluationResponse, Reference, SERPQuery, RepeatEvaluationType, UnNormalizedSearchSnippet, WebContent,
  ImageObject,
  ImageReference,
  SearchAction
} from "./types";
import { TrackerContext } from "./types";
import { search } from "./tools/jina-search";
import { zodToJsonSchema } from "zod-to-json-schema";
>>>>>>> 8c59c2cb
import { ObjectGeneratorSafe } from "./utils/safe-generator";
import { CodeSandbox } from "./tools/code-sandbox";
import { serperSearch } from "./tools/serper-search";
import {
  addToAllURLs,
  rankURLs,
  filterURLs,
  normalizeUrl,
  sortSelectURLs,
  getLastModified,
  keepKPerHostname,
  processURLs,
  fixBadURLMdLinks,
  extractUrlsWithDescription,
} from "./utils/url-tools";
import {
  buildMdFromAnswer,
  chooseK,
  convertHtmlTablesToMd,
  fixCodeBlockIndentation,
  removeExtraLineBreaks,
  removeHTMLtags,
  repairMarkdownFinal,
  repairMarkdownFootnotesOuter,
} from "./utils/text-tools";
import {
  MAX_QUERIES_PER_STEP,
  MAX_REFLECT_PER_STEP,
  MAX_URLS_PER_STEP,
  Schemas,
} from "./utils/schemas";
import { formatDateBasedOnType, formatDateRange } from "./utils/date-tools";
<<<<<<< HEAD
import { repairUnknownChars } from "./tools/broken-ch-fixer";
import { reviseAnswer } from "./tools/md-fixer";
import { buildReferences } from "./tools/build-ref";
import { get_agent_logger } from "./utils/structured-logger";
import { logger } from "./winston-logger";
import { Langfuse } from "langfuse";

async function sleep(ms: number) {
  const seconds = Math.ceil(ms / 1000);
  console.log(`Waiting ${seconds}s...`);
  return new Promise((resolve) => setTimeout(resolve, ms));
=======
import { finalizeAnswer } from "./tools/finalizer";
import { buildImageReferences, buildReferences } from "./tools/build-ref";
import { logInfo, logError, logDebug, logWarning } from './logging';
import { researchPlan } from './tools/research-planner';
import { reduceAnswers } from './tools/reducer';
import { AxiosError } from 'axios';
import { dedupImagesWithEmbeddings, filterImages } from './utils/image-tools';
import { serpCluster } from './tools/serp-cluster';

async function wait(seconds: number) {
  logDebug(`Waiting ${seconds}s...`);
  await new Promise(resolve => setTimeout(resolve, seconds * 1000));
>>>>>>> 8c59c2cb
}

function BuildMsgsFromKnowledge(knowledge: KnowledgeItem[]): CoreMessage[] {
  // build user, assistant pair messages from knowledge
  const messages: CoreMessage[] = [];
  knowledge.forEach((k) => {
    messages.push({ role: "user", content: k.question.trim() });
    const aMsg = `
${
  k.updated && (k.type === "url" || k.type === "side-info")
    ? `
<answer-datetime>
${k.updated}
</answer-datetime>
`
    : ""
}

${
  k.references && (k.type === "url" || k.type === "side-info")
    ? `
<references>
${k.references
  .map(
    (ref) => `
{
  "url": "${ref.url}",
  "title": "${ref.title || ""}",
  "exactQuote": "${ref.exactQuote || ""}",
}
`
  )
  .join(",")}
</references>
`
    : ""
}


${k.answer}
      `.trim();
    messages.push({ role: "assistant", content: removeExtraLineBreaks(aMsg) });
  });
  return messages;
}

function composeMsgs(
  messages: CoreMessage[],
  knowledge: KnowledgeItem[],
  question: string,
  finalAnswerPIP?: string[]
) {
  // knowledge always put to front, followed by real u-a interaction
  const msgs = [...BuildMsgsFromKnowledge(knowledge), ...messages];

  const userContent = `
${question}

${
  finalAnswerPIP?.length
    ? `
<answer-requirements>
- You provide deep, unexpected insights, identifying hidden patterns and connections, and creating "aha moments.".
- You break conventional thinking, establish unique cross-disciplinary connections, and bring new perspectives to the user.
- Follow reviewer's feedback and improve your answer quality.
${finalAnswerPIP
  .map(
    (p, idx) => `
<reviewer-${idx + 1}>
${p}
</reviewer-${idx + 1}>
`
  )
  .join("\n")}
</answer-requirements>`
    : ""
}
    `.trim();

  msgs.push({ role: "user", content: removeExtraLineBreaks(userContent) });
  return msgs;
}

function getPrompt(
  context?: string[],
  allQuestions?: string[],
  allKeywords?: string[],
  allowReflect: boolean = true,
  allowAnswer: boolean = true,
  allowRead: boolean = true,
  allowSearch: boolean = true,
  allowCoding: boolean = true,
  knowledge?: KnowledgeItem[],
  allURLs?: BoostedSearchSnippet[],
  beastMode?: boolean
): { system: string; urlList?: string[] } {
  const sections: string[] = [];
  const actionSections: string[] = [];

  // Add header section
  sections.push(`Current date: ${new Date().toUTCString()}

You are an advanced AI research agent from Jina AI. You are specialized in multistep reasoning. 
Using your best knowledge, conversation with the user and lessons learned, answer the user question with absolute certainty.
`);

  // Add context section if exists
  if (context?.length) {
    sections.push(`
You have conducted the following actions:
<context>
${context.join("\n")}

</context>
`);
  }

  // Build actions section

  const urlList = sortSelectURLs(allURLs || [], 20);
  if (allowRead && urlList.length > 0) {
    const urlListStr = urlList
      .map(
        (item, idx) =>
          `  - [idx=${idx + 1}] [weight=${item.score.toFixed(2)}] "${
            item.url
          }": "${item.merged.slice(0, 50)}"`
      )
      .join("\n");

    actionSections.push(`
<action-visit>
- Ground the answer with external web content
- Read full content from URLs and get the fulltext, knowledge, clues, hints for better answer the question.  
- Must check URLs mentioned in <question> if any    
- Choose and visit relevant URLs below for more knowledge. higher weight suggests more relevant:
<url-list>
${urlListStr}
</url-list>
</action-visit>
`);
  }

  if (allowSearch) {
    actionSections.push(`
<action-search>
- Use web search to find relevant information
- Build a search request based on the deep intention behind the original question and the expected answer format
- Always prefer a single search request, only add another request if the original question covers multiple aspects or elements and one query is not enough, each request focus on one specific aspect of the original question 
${
  allKeywords?.length
    ? `
- Avoid those unsuccessful search requests and queries:
<bad-requests>
${allKeywords.join("\n")}
</bad-requests>
`.trim()
    : ""
}
</action-search>
`);
  }

  if (allowAnswer) {
    actionSections.push(`
<action-answer>
- For greetings, casual conversation, general knowledge questions, answer them directly.
- If user ask you to retrieve previous messages or chat history, remember you do have access to the chat history, answer them directly.
- For all other questions, provide a verified answer.
- You provide deep, unexpected insights, identifying hidden patterns and connections, and creating "aha moments.".
- You break conventional thinking, establish unique cross-disciplinary connections, and bring new perspectives to the user.
- If uncertain, use <action-reflect>
</action-answer>
`);
  }

  if (beastMode) {
    actionSections.push(`
<action-answer>
🔥 ENGAGE MAXIMUM FORCE! ABSOLUTE PRIORITY OVERRIDE! 🔥

PRIME DIRECTIVE:
- DEMOLISH ALL HESITATION! ANY RESPONSE SURPASSES SILENCE!
- PARTIAL STRIKES AUTHORIZED - DEPLOY WITH FULL CONTEXTUAL FIREPOWER
- TACTICAL REUSE FROM PREVIOUS CONVERSATION SANCTIONED
- WHEN IN DOUBT: UNLEASH CALCULATED STRIKES BASED ON AVAILABLE INTEL!

FAILURE IS NOT AN OPTION. EXECUTE WITH EXTREME PREJUDICE! ⚡️
</action-answer>
`);
  }

  if (allowReflect) {
    actionSections.push(`
<action-reflect>
- Think slowly and planning lookahead. Examine <question>, <context>, previous conversation with users to identify knowledge gaps. 
- Reflect the gaps and plan a list key clarifying questions that deeply related to the original question and lead to the answer
</action-reflect>
`);
  }

  if (allowCoding) {
    actionSections.push(`
<action-coding>
- This JavaScript-based solution helps you handle programming tasks like counting, filtering, transforming, sorting, regex extraction, and data processing.
- Simply describe your problem in the "codingIssue" field. Include actual values for small inputs or variable names for larger datasets.
- No code writing is required – senior engineers will handle the implementation.
</action-coding>`);
  }

  sections.push(`
Based on the current context, you must choose one of the following actions:
<actions>
${actionSections.join("\n\n")}
</actions>
`);

  // Add footer
  sections.push(
    `Think step by step, choose the action, then respond by matching the schema of that action.`
  );

  return {
    system: removeExtraLineBreaks(sections.join("\n\n")),
    urlList: urlList.map((u) => u.url),
  };
}

async function updateReferences(
  thisStep: AnswerAction,
  allURLs: Record<string, SearchSnippet>
) {
  thisStep.references = thisStep.references
    ?.filter((ref) => ref?.url)
    .map((ref) => {
      const normalizedUrl = normalizeUrl(ref.url);
      if (!normalizedUrl) return null; // This causes the type error

      return {
        ...ref,
        exactQuote: (
          ref?.exactQuote ||
          allURLs[normalizedUrl]?.description ||
          allURLs[normalizedUrl]?.title ||
          ""
        )
          .replace(/[^\p{L}\p{N}\s]/gu, " ")
          .replace(/\s+/g, " "),
        title: allURLs[normalizedUrl]?.title || "",
        url: normalizedUrl,
        dateTime: ref?.dateTime || allURLs[normalizedUrl]?.date || "",
      };
    })
    .filter(Boolean) as Reference[]; // Add type assertion here

  // parallel process guess all url datetime
<<<<<<< HEAD
  await Promise.all(
    (thisStep.references || [])
      .filter((ref) => !ref.dateTime)
      .map(async (ref) => {
        ref.dateTime = (await getLastModified(ref.url)) || "";
      })
  );
=======
  await Promise.all((thisStep.references || []).filter(ref => !ref.dateTime)
    .map(async ref => {
      ref.dateTime = await getLastModified(ref.url) || '';
    }));

  logDebug('Updated references:', { references: thisStep.references });
>>>>>>> 8c59c2cb
}

async function executeSearchQueries(
  keywordsQueries: any[],
  context: TrackerContext,
  allURLs: Record<string, SearchSnippet>,
  SchemaGen: Schemas,
  webContents: Record<string, WebContent>,
  onlyHostnames?: string[],
  searchProvider?: string,
  meta?: string
): Promise<{
  newKnowledge: KnowledgeItem[];
  searchedQueries: string[];
}> {
  const uniqQOnly = keywordsQueries.map((q) => q.q);
  const newKnowledge: KnowledgeItem[] = [];
  const searchedQueries: string[] = [];
  context.actionTracker.trackThink("search_for", SchemaGen.languageCode, {
    keywords: uniqQOnly.join(", "),
  });

  // Log search operation start
  context.logger.search_operation(
    uniqQOnly.join(", "),
    context.verification_id || "unknown",
    SEARCH_PROVIDER,
    "STARTED"
  );
  let utilityScore = 0;
  for (const query of keywordsQueries) {
    let results: UnNormalizedSearchSnippet[] = [];
    const oldQuery = query.q;
    if (onlyHostnames && onlyHostnames.length > 0) {
      query.q = `${query.q} site:${onlyHostnames.join(" OR site:")}`;
    }

    try {
<<<<<<< HEAD
      console.log("Search query:", query);
      switch (SEARCH_PROVIDER) {
        case "jina":
          results =
            (await search(query, context.tokenTracker)).response?.data || [];
=======
      logDebug('Search query:', { query });
      switch (searchProvider || SEARCH_PROVIDER) {
        case 'jina':
        case 'arxiv':
          const num = meta ? undefined : 30;
          results = (await search(query, searchProvider, num, meta, context.tokenTracker)).response.results || [];
>>>>>>> 8c59c2cb
          break;
        case "duck":
          results = (
            await duckSearch(query.q, { safeSearch: SafeSearchType.STRICT })
          ).results;
          break;
        case "brave":
          results = (await braveSearch(query.q)).response.web?.results || [];
          break;
        case "serper":
          results = (await serperSearch(query)).response.organic || [];
          break;
        default:
          results = [];
      }

      if (results.length === 0) {
        throw new Error("No results found");
      }
    } catch (error) {
<<<<<<< HEAD
      logger.error(`${SEARCH_PROVIDER} search failed for query:`, query, error);
=======
      logError(`${SEARCH_PROVIDER} search failed for query:`, {
        query,
        error: error instanceof Error ? error.message : String(error)
      });
      // check if the error is 401
      if (error instanceof AxiosError && error.response?.status === 401 && (searchProvider === 'jina' || searchProvider === 'arxiv')) {
        throw new Error('Unauthorized Jina API key');
      }
>>>>>>> 8c59c2cb
      continue;
    } finally {
      await wait(STEP_SLEEP);
    }

    const minResults: SearchSnippet[] = results
      .map((r) => {
        const url = normalizeUrl("url" in r ? r.url! : r.link!);
        if (!url) return null; // Skip invalid URLs

        return {
          title: r.title,
          url,
          description: "description" in r ? r.description : r.snippet,
          weight: 1,
          date: r.date,
        } as SearchSnippet;
      })
      .filter(Boolean) as SearchSnippet[]; // Filter out null entries and assert type

    minResults.forEach((r) => {
      utilityScore = utilityScore + addToAllURLs(r, allURLs);
      webContents[r.url] = {
        title: r.title,
        // full: r.description,
        chunks: [r.description],
        chunk_positions: [[0, r.description?.length]],
      };
    });

    searchedQueries.push(query.q);

<<<<<<< HEAD
    const snippets = minResults
      .map((r) => ({
        url: r.url,
        title: r.title,
        description: removeHTMLtags(r.description),
        date: r.date,
      }))
      .filter((s) => s.url && s.description);

    if (snippets.length > 0) {
      newKnowledge.push({
        question: `What do Internet say about "${oldQuery}"?`,
        answer: snippets.map((s) => s.description).join("; "),
        type: "side-info",
        references: snippets.map((s) => ({
          url: s.url,
          title: s.title,
          exactQuote: s.description,
        })),
        updated: query.tbs ? formatDateRange(query) : undefined,
      });
    }
  }
  if (searchedQueries.length === 0) {
    if (onlyHostnames && onlyHostnames.length > 0) {
      console.log(
        `No results found for queries: ${uniqQOnly.join(
          ", "
        )} on hostnames: ${onlyHostnames.join(", ")}`
      );
      context.actionTracker.trackThink(
        "hostnames_no_results",
        SchemaGen.languageCode,
        { hostnames: onlyHostnames.join(", ") }
      );
=======
    try {
      const clusters = await serpCluster(minResults, context, SchemaGen);
      clusters.forEach(c => {
        newKnowledge.push({
          question: c.question,
          answer: c.insight,
          references: c.urls,
          type: 'url',
        });
      });
    } catch (error) {
      logWarning('serpCluster failed:', { error });
    } finally {
      newKnowledge.push({
        question: `What do Internet say about "${oldQuery}"?`,
        answer: removeHTMLtags(minResults.map(r => r.description).join('; ')),
        type: 'side-info',
        updated: query.tbs ? formatDateRange(query) : undefined
      });
      context.actionTracker.trackAction({
        thisStep: {
          action: 'search',
          think: '',
          searchRequests: [oldQuery]
        } as SearchAction
      })
    }


  }
  if (searchedQueries.length === 0) {
    if (onlyHostnames && onlyHostnames.length > 0) {
      logWarning(`No results found for queries: ${uniqQOnly.join(', ')} on hostnames: ${onlyHostnames.join(', ')}`);
      context.actionTracker.trackThink('hostnames_no_results', SchemaGen.languageCode, { hostnames: onlyHostnames.join(', ') });
>>>>>>> 8c59c2cb
    }
  } else {
    logDebug(`Utility/Queries: ${utilityScore}/${searchedQueries.length}`);
    if (searchedQueries.length > MAX_QUERIES_PER_STEP) {
<<<<<<< HEAD
      console.log(
        `So many queries??? ${searchedQueries.map((q) => `"${q}"`).join(", ")}`
      );
=======
      logDebug(`So many queries??? ${searchedQueries.map(q => `"${q}"`).join(', ')}`)
>>>>>>> 8c59c2cb
    }

    // Log successful search completion
    context.logger.search_operation(
      uniqQOnly.join(", "),
      context.verification_id || "unknown",
      SEARCH_PROVIDER,
      "SUCCESS",
      searchedQueries.length
    );
  }
  return {
    newKnowledge,
    searchedQueries,
  };
}

function includesEval(
  allChecks: RepeatEvaluationType[],
  evalType: EvaluationType
): boolean {
  return allChecks.some((c) => c.type === evalType);
}

export async function getResponse(
  question?: string,
  tokenBudget: number = 1_000_000,
  maxBadAttempts: number = 2,
  existingContext?: Partial<TrackerContext>,
  messages?: Array<CoreMessage>,
  numReturnedURLs: number = 100,
  noDirectAnswer: boolean = false,
  boostHostnames: string[] = [],
  badHostnames: string[] = [],
  onlyHostnames: string[] = [],
  maxRef: number = 10,
<<<<<<< HEAD
  minRelScore: number = 0.75,
  languageCode: string | undefined = undefined
): Promise<{
  result: StepAction;
  context: TrackerContext;
  visitedURLs: string[];
  readURLs: string[];
  allURLs: string[];
}> {
=======
  minRelScore: number = 0.80,
  languageCode: string | undefined = undefined,
  searchLanguageCode?: string,
  searchProvider?: string,
  withImages: boolean = false,
  teamSize: number = 1
): Promise<{ result: StepAction; context: TrackerContext; visitedURLs: string[], readURLs: string[], allURLs: string[], imageReferences?: ImageReference[] }> {

>>>>>>> 8c59c2cb
  let step = 0;
  let totalStep = 0;
  const allContext: StepAction[] = []; // all steps in the current session, including those leads to wrong results

  const updateContext = function (step: any) {
    allContext.push(step);
  };

  question = question?.trim() as string;
  // remove incoming system messages to avoid override
  messages = messages?.filter((m) => m.role !== "system");

  if (messages && messages.length > 0) {
    // 2 cases
    const lastContent = messages[messages.length - 1].content;
    if (typeof lastContent === "string") {
      question = lastContent.trim();
    } else if (typeof lastContent === "object" && Array.isArray(lastContent)) {
      // find the very last sub content whose 'type' is 'text'  and use 'text' as the question
      question = lastContent.filter((c) => c.type === "text").pop()?.text || "";
    }
  } else {
    messages = [{ role: "user", content: question.trim() }];
  }

  const SchemaGen = new Schemas();
<<<<<<< HEAD
  await SchemaGen.setLanguage(languageCode || question);

=======
  await SchemaGen.setLanguage(languageCode || question)
  if (searchLanguageCode) {
    SchemaGen.searchLanguageCode = searchLanguageCode;
  }
>>>>>>> 8c59c2cb
  const context: TrackerContext = {
    tokenTracker:
      existingContext?.tokenTracker || new TokenTracker(tokenBudget),
    actionTracker: existingContext?.actionTracker || new ActionTracker(),
    logger: existingContext?.logger || get_agent_logger(),
    langfuse:
      existingContext?.langfuse ||
      new Langfuse({
        environment: process.env.NODE_ENV || "development",
        release: process.env.K_REVISION || "unknown",
      }),
    verification_id: existingContext?.verification_id,
  };

  // Create a root trace for the entire agent workflow using the shared langfuse instance
  const agentTrace = context.langfuse.trace({
    name: "agent-workflow",
    input: {
      question,
      tokenBudget,
      maxBadAttempts,
      hasMessages: !!messages?.length,
      boostHostnames,
      badHostnames,
      onlyHostnames,
      maxRef,
      minRelScore,
      languageCode,
    },
    metadata: {
      workflowType: "deep-research-agent",
      version: "v1",
      numReturnedURLs,
      noDirectAnswer,
    },
    tags: ["agent", "deep-research", "multi-step"],
  });

  // Create a span for agent setup and initialization
  const setupSpan = agentTrace.span({
    name: "agent-setup",
    input: {
      languageDetection: question,
    },
  });

  const generator = new ObjectGeneratorSafe(
    context.tokenTracker,
    context.langfuse
  );

  let schema: any = SchemaGen.getAgentSchema(true, true, true, true, true);
  const gaps: string[] = [question]; // All questions to be answered including the orginal question
  const allQuestions = [question];
  const allKeywords: string[] = [];
<<<<<<< HEAD
  const allKnowledge: KnowledgeItem[] = []; // knowledge are intermedidate questions that are answered
=======
  let candidateAnswers: string[] = [];
  const allKnowledge: KnowledgeItem[] = [];  // knowledge are intermedidate questions that are answered
>>>>>>> 8c59c2cb

  let diaryContext = [];
  let weightedURLs: BoostedSearchSnippet[] = [];
  let allowAnswer = true;
  let allowSearch = true;
  let allowRead = true;
  let allowReflect = true;
  let allowCoding = false;
  let msgWithKnowledge: CoreMessage[] = [];
  let thisStep: StepAction = {
    action: "answer",
    answer: "",
    references: [],
    think: "",
    isFinal: false,
  };

  const allURLs: Record<string, SearchSnippet> = {};
  const allWebContents: Record<string, WebContent> = {};
  const visitedURLs: string[] = [];
  const badURLs: string[] = [];
  const imageObjects: ImageObject[] = [];
  const evaluationMetrics: Record<string, RepeatEvaluationType[]> = {};
  // reserve the 10% final budget for the beast mode
  const regularBudget = tokenBudget * 0.85;
  const finalAnswerPIP: string[] = [];
  let trivialQuestion = false;

  // add all mentioned URLs in messages to allURLs
  messages.forEach((m) => {
    let strMsg = "";
    if (typeof m.content === "string") {
      strMsg = m.content.trim();
    } else if (typeof m.content === "object" && Array.isArray(m.content)) {
      // find the very last sub content whose 'type' is 'text'  and use 'text' as the question
      strMsg = m.content
        .filter((c) => c.type === "text")
        .map((c) => c.text)
        .join("\n")
        .trim();
    }

    extractUrlsWithDescription(strMsg).forEach((u) => {
      addToAllURLs(u, allURLs);
    });
  });

<<<<<<< HEAD
  setupSpan.end({
    output: {
      detectedLanguage: SchemaGen.languageCode,
      languageStyle: SchemaGen.languageStyle,
      initialURLs: Object.keys(allURLs).length,
      gaps: gaps.length,
    },
  });

=======
>>>>>>> 8c59c2cb
  while (context.tokenTracker.getTotalUsage().totalTokens < regularBudget) {
    // add 1s delay to avoid rate limiting
    step++;
    totalStep++;
<<<<<<< HEAD

    // Create a span for each agent step
    const stepSpan = agentTrace.span({
      name: `agent-step-${totalStep}`,
      input: {
        step: totalStep,
        currentQuestion: gaps[totalStep % gaps.length],
        budgetUsed: context.tokenTracker.getTotalUsage().totalTokens,
        budgetPercentage: (
          (context.tokenTracker.getTotalUsage().totalTokens / tokenBudget) *
          100
        ).toFixed(2),
        allowedActions: {
          answer: allowAnswer,
          search: allowSearch,
          read: allowRead,
          reflect: allowReflect,
          coding: allowCoding,
        },
      },
      metadata: {
        gapsRemaining: gaps.length,
        urlsAvailable: weightedURLs.length,
        knowledgeItems: allKnowledge.length,
      },
    });

    const budgetPercentage = (
      (context.tokenTracker.getTotalUsage().totalTokens / tokenBudget) *
      100
    ).toFixed(2);
    console.log(`Step ${totalStep} / Budget used ${budgetPercentage}%`);
    console.log("Gaps:", gaps);
    allowReflect = allowReflect && gaps.length <= MAX_REFLECT_PER_STEP;
=======
    const budgetPercentage = (context.tokenTracker.getTotalUsage().totalTokens / tokenBudget * 100).toFixed(2);
    logDebug(`Step ${totalStep} / Budget used ${budgetPercentage}%`, { gaps });
    allowReflect = allowReflect && (gaps.length <= MAX_REFLECT_PER_STEP);
>>>>>>> 8c59c2cb
    // rotating question from gaps
    const currentQuestion: string = gaps[totalStep % gaps.length];
    // if (!evaluationMetrics[currentQuestion]) {
    //   evaluationMetrics[currentQuestion] =
    //     await evaluateQuestion(currentQuestion, context, SchemaGen)
    // }
    if (currentQuestion.trim() === question && totalStep === 1) {
      // only add evaluation for initial question, once at step 1
      evaluationMetrics[currentQuestion] = (
        await evaluateQuestion(currentQuestion, context, SchemaGen, agentTrace)
      ).map((e) => {
        return {
          type: e,
          numEvalsRequired: maxBadAttempts,
        } as RepeatEvaluationType;
      });
      // force strict eval for the original question, at last, only once.
      evaluationMetrics[currentQuestion].push({
        type: "strict",
        numEvalsRequired: maxBadAttempts,
      });
    } else if (currentQuestion.trim() !== question) {
      evaluationMetrics[currentQuestion] = [];
    }

    if (
      totalStep === 1 &&
      includesEval(evaluationMetrics[currentQuestion], "freshness")
    ) {
      // if it detects freshness, avoid direct answer at step 1
      allowAnswer = false;
      allowReflect = false;
    }

    if (allURLs && Object.keys(allURLs).length > 0) {
      // rerank urls
      weightedURLs = rankURLs(
        filterURLs(allURLs, visitedURLs, badHostnames, onlyHostnames),
        {
          question: currentQuestion,
<<<<<<< HEAD
          boostHostnames,
        },
        context
      );
      // improve diversity by keep top 2 urls of each hostname
      weightedURLs = keepKPerHostname(weightedURLs, 2);
      console.log("Weighted URLs:", weightedURLs.length);
=======
          boostHostnames
        }, context);

      // improve diversity by keep top 2 urls of each hostname
      weightedURLs = keepKPerHostname(weightedURLs, 2);
      logDebug('Weighted URLs:', { count: weightedURLs.length });
>>>>>>> 8c59c2cb
    }
    allowRead = allowRead && weightedURLs.length > 0;

    allowSearch = allowSearch && weightedURLs.length < 50; // disable search when too many urls already

    // generate prompt for this step
    const { system, urlList } = getPrompt(
      diaryContext,
      allQuestions,
      allKeywords,
      allowReflect,
      allowAnswer,
      allowRead,
      allowSearch,
      allowCoding,
      allKnowledge,
      weightedURLs,
      false
    );
    schema = SchemaGen.getAgentSchema(
      allowReflect,
      allowRead,
      allowAnswer,
      allowSearch,
      allowCoding,
      currentQuestion
    );
    msgWithKnowledge = composeMsgs(
      messages,
      allKnowledge,
      currentQuestion,
      currentQuestion === question ? finalAnswerPIP : undefined
    );

    // Create a generation span for the agent decision
    const decisionGeneration = stepSpan.generation({
      name: "agent-decision",
      model: getModel("agent"),
      input: {
        system: system,
        currentQuestion,
        messagesCount: msgWithKnowledge.length,
      },
      metadata: {
        allowedActions: [
          allowReflect,
          allowRead,
          allowAnswer,
          allowSearch,
          allowCoding,
        ]
          .map((allowed, idx) =>
            allowed
              ? ["reflect", "read", "answer", "search", "coding"][idx]
              : null
          )
          .filter(Boolean),
        schemaType: "agent-action",
      },
    });

    const result = await generator.generateObject<StepAction>({
      model: "agent",
      schema,
      system,
      messages: msgWithKnowledge,
      numRetries: 2,
      providerOptions: {
        google: {
          thinkingConfig: {
            thinkingBudget: 8192, // Added thinkingBudget for Google
          },
        },
      },
    });

    thisStep = {
      action: result.object.action,
      think: result.object.think,
      ...(result.object as any)[result.object.action],
    } as StepAction;

    decisionGeneration.end({
      output: {
        action: thisStep.action,
        think: thisStep.think,
      },
      usage: result.usage,
    });

    // print allowed and chose action
<<<<<<< HEAD
    const actionsStr = [
      allowSearch,
      allowRead,
      allowAnswer,
      allowReflect,
      allowCoding,
    ]
      .map((a, i) => (a ? ["search", "read", "answer", "reflect"][i] : null))
      .filter((a) => a)
      .join(", ");
    console.log(`${currentQuestion}: ${thisStep.action} <- [${actionsStr}]`);
=======
    const actionsStr = [allowSearch, allowRead, allowAnswer, allowReflect, allowCoding].map((a, i) => a ? ['search', 'read', 'answer', 'reflect'][i] : null).filter(a => a).join(', ');
    logDebug(`Step decision: ${thisStep.action} <- [${actionsStr}]`, { thisStep, currentQuestion });
>>>>>>> 8c59c2cb

    context.actionTracker.trackAction({ totalStep, thisStep, gaps });

    // reset allow* to true
    allowAnswer = true;
    allowReflect = true;
    allowRead = true;
    allowSearch = true;
    allowCoding = true;

    // execute the step and action
    if (thisStep.action === "answer" && thisStep.answer) {
      // // normalize all references urls, add title to it
      // await updateReferences(thisStep, allURLs)

      if (totalStep === 1 && !noDirectAnswer) {
        // LLM is so confident and answer immediately, skip all evaluations
        // however, if it does give any reference, it must be evaluated, case study: "How to configure a timeout when loading a huggingface dataset with python?"
        thisStep.isFinal = true;
        trivialQuestion = true;
        stepSpan.end({
          output: {
            action: thisStep.action,
            result: "direct_answer_provided",
            isFinal: true,
          },
        });
        break;
      }

      // if (thisStep.references.length > 0) {
      //   const urls = thisStep.references?.filter(ref => !visitedURLs.includes(ref.url)).map(ref => ref.url) || [];
      //   const uniqueNewURLs = [...new Set(urls)];
      //   await processURLs(
      //     uniqueNewURLs,
      //     context,
      //     allKnowledge,
      //     allURLs,
      //     visitedURLs,
      //     badURLs,
      //     SchemaGen,
      //     currentQuestion
      //   );
      //
      //   // remove references whose urls are in badURLs
      //   thisStep.references = thisStep.references.filter(ref => !badURLs.includes(ref.url));
      // }

      updateContext({
        totalStep,
        question: currentQuestion,
        ...thisStep,
      });

<<<<<<< HEAD
      let evaluation: EvaluationResponse = { pass: true, think: "" };
=======
      logDebug('Current question evaluation:', {
        question: currentQuestion,
        metrics: evaluationMetrics[currentQuestion]
      });
      let evaluation: EvaluationResponse = { pass: true, think: '' };
>>>>>>> 8c59c2cb
      if (evaluationMetrics[currentQuestion].length > 0) {
        context.actionTracker.trackThink("eval_first", SchemaGen.languageCode);

        // Create a span for answer evaluation
        const evaluationSpan = stepSpan.span({
          name: "answer-evaluation",
          input: {
            question: currentQuestion,
            answer: thisStep.answer,
            evaluationTypes: evaluationMetrics[currentQuestion]
              .filter((e) => e.numEvalsRequired > 0)
              .map((e) => e.type),
          },
        });

        evaluation =
          (await evaluateAnswer(
            currentQuestion,
            thisStep,
            evaluationMetrics[currentQuestion]
              .filter((e) => e.numEvalsRequired > 0)
              .map((e) => e.type),
            context,
            allKnowledge,
            SchemaGen,
            agentTrace
          )) || evaluation;

        evaluationSpan.end({
          output: {
            passed: evaluation.pass,
            evaluationType: evaluation.type,
            feedback: evaluation.think,
          },
        });
      }

      if (currentQuestion.trim() === question) {
        // disable coding for preventing answer degradation
        allowCoding = false;

        if (evaluation.pass) {
          diaryContext.push(`
At step ${step}, you took **answer** action and finally found the answer to the original question:

Original question: 
${currentQuestion}

Your answer: 
${thisStep.answer}

The evaluator thinks your answer is good because: 
${evaluation.think}

Your journey ends here. You have successfully answered the original question. Congratulations! 🎉
`);
          thisStep.isFinal = true;
          stepSpan.end({
            output: {
              action: thisStep.action,
              result: "final_answer_accepted",
              isFinal: true,
              evaluationPassed: true,
            },
          });
          break;
        } else {
          // lower numEvalsRequired for the failed evaluation and if numEvalsRequired is 0, remove it from the evaluation metrics
          evaluationMetrics[currentQuestion] = evaluationMetrics[
            currentQuestion
          ]
            .map((e) => {
              if (e.type === evaluation.type) {
                e.numEvalsRequired--;
              }
              return e;
            })
            .filter((e) => e.numEvalsRequired > 0);

          if (evaluation.type === "strict" && evaluation.improvement_plan) {
            finalAnswerPIP.push(evaluation.improvement_plan);
          }

          if (evaluationMetrics[currentQuestion].length === 0) {
            // failed so many times, give up, route to beast mode
            thisStep.isFinal = false;
            stepSpan.end({
              output: {
                action: thisStep.action,
                result: "evaluation_failed_max_attempts",
                evaluationsRemaining: 0,
              },
            });
            break;
          }

          diaryContext.push(`
At step ${step}, you took **answer** action but evaluator thinks it is not a good answer:

Original question: 
${currentQuestion}

Your answer: 
${thisStep.answer}

The evaluator thinks your answer is bad because: 
${evaluation.think}
`);
          // store the bad context and reset the diary context
          const errorAnalysis = await analyzeSteps(
            diaryContext,
            context,
            SchemaGen
          );

          allKnowledge.push({
            question: `
Why is the following answer bad for the question? Please reflect

<question>
${currentQuestion}
</question>

<answer>
${thisStep.answer}
</answer>
`,
            answer: `
${evaluation.think}

${errorAnalysis.recap}

${errorAnalysis.blame}

${errorAnalysis.improvement}
`,
            type: "qa",
          });

          allowAnswer = false; // disable answer action in the immediate next step
          diaryContext = [];
          step = 0;

          stepSpan.end({
            output: {
              action: thisStep.action,
              result: "answer_rejected_retrying",
              evaluationsRemaining: evaluationMetrics[currentQuestion].length,
            },
          });
        }
      } else if (evaluation.pass) {
        // solved a gap question
        diaryContext.push(`
At step ${step}, you took **answer** action. You found a good answer to the sub-question:

Sub-question: 
${currentQuestion}

Your answer: 
${thisStep.answer}

The evaluator thinks your answer is good because: 
${evaluation.think}

Although you solved a sub-question, you still need to find the answer to the original question. You need to keep going.
`);
        allKnowledge.push({
          question: currentQuestion,
          answer: thisStep.answer,
          type: "qa",
          updated: formatDateBasedOnType(new Date(), "full"),
        });
        // solved sub-question!
        gaps.splice(gaps.indexOf(currentQuestion), 1);

        stepSpan.end({
          output: {
            action: thisStep.action,
            result: "sub_question_answered",
            remainingGaps: gaps.length,
          },
        });
      }
    } else if (thisStep.action === "reflect" && thisStep.questionsToAnswer) {
      thisStep.questionsToAnswer = chooseK(
        (
          await dedupQueries(
            thisStep.questionsToAnswer,
            allQuestions,
            context.tokenTracker
          )
        ).unique_queries,
        MAX_REFLECT_PER_STEP
      );
      const newGapQuestions = thisStep.questionsToAnswer;
      if (newGapQuestions.length > 0) {
        // found new gap questions
        diaryContext.push(`
At step ${step}, you took **reflect** and think about the knowledge gaps. You found some sub-questions are important to the question: "${currentQuestion}"
You realize you need to know the answers to the following sub-questions:
${newGapQuestions.map((q: string) => `- ${q}`).join("\n")}

You will now figure out the answers to these sub-questions and see if they can help you find the answer to the original question.
`);
        gaps.push(...newGapQuestions);
        allQuestions.push(...newGapQuestions);
        updateContext({
          totalStep,
          ...thisStep,
        });

        stepSpan.end({
          output: {
            action: thisStep.action,
            result: "new_sub_questions_identified",
            newQuestions: newGapQuestions,
            totalGaps: gaps.length,
          },
        });
      } else {
        diaryContext.push(`
At step ${step}, you took **reflect** and think about the knowledge gaps. You tried to break down the question "${currentQuestion}" into gap-questions like this: ${newGapQuestions.join(
          ", "
        )} 
But then you realized you have asked them before. You decided to to think out of the box or cut from a completely different angle. 
`);
        updateContext({
          totalStep,
          ...thisStep,
          result:
            "You have tried all possible questions and found no useful information. You must think out of the box or different angle!!!",
        });

        stepSpan.end({
          output: {
            action: thisStep.action,
            result: "no_new_questions_generated",
          },
        });
      }
      allowReflect = false;
    } else if (thisStep.action === "search" && thisStep.searchRequests) {
      // Create a span for search operations
      const searchSpan = stepSpan.span({
        name: "search-operation",
        input: {
          searchRequests: thisStep.searchRequests,
          provider: SEARCH_PROVIDER,
        },
      });

      // dedup search requests
      thisStep.searchRequests = chooseK(
        (await dedupQueries(thisStep.searchRequests, [], context.tokenTracker))
          .unique_queries,
        MAX_QUERIES_PER_STEP
      );

      // do first search
      const { searchedQueries, newKnowledge } = await executeSearchQueries(
        thisStep.searchRequests.map((q) => ({ q })),
        context,
        allURLs,
        SchemaGen,
        allWebContents,
        undefined,
        searchProvider,
      );

      allKeywords.push(...searchedQueries);
      allKnowledge.push(...newKnowledge);

      const soundBites = newKnowledge.map((k) => k.answer).join(" ");

      if (teamSize > 1) {
        const subproblems = await researchPlan(question, teamSize, soundBites, context, SchemaGen);
        if (subproblems.length > 1) {

          // parallel call getResponse for each subproblem with exact same parameters from the current step, but their teamSize is 1
          const subproblemResponses = await Promise.all(subproblems.map(subproblem => getResponse(subproblem,
            tokenBudget,
            maxBadAttempts,
            context,
            messages,
            numReturnedURLs,
            noDirectAnswer,
            boostHostnames,
            badHostnames,
            onlyHostnames,
            maxRef,
            minRelScore, languageCode, searchLanguageCode, searchProvider, withImages, 1)));
          // convert current step to AnswerAction
          thisStep = {
            action: 'answer',
            think: thisStep.think,
            answer: subproblemResponses.map(r => (r.result as AnswerAction).answer).join('\n\n'),
            mdAnswer: subproblemResponses.map(r => (r.result as AnswerAction).mdAnswer).join('\n\n'),
            references: subproblemResponses.map(r => (r.result as AnswerAction).references).flat(),
            imageReferences: subproblemResponses.map(r => (r.result as AnswerAction).imageReferences).filter(Boolean).flat(),
            isFinal: true,
            isAggregated: true
          } as AnswerAction;
          candidateAnswers = subproblemResponses.map(r => (r.result as AnswerAction).mdAnswer).filter(a => a) as string[];
          // dedup references by their urls
          const uniqueURLs = new Set(thisStep.references.filter(r => r?.url).map(r => r.url));
          thisStep.references = Array.from(uniqueURLs).map(url => (thisStep as AnswerAction).references.find(r => r?.url === url)) as Reference[];

          // aggregate urls
          visitedURLs.push(...subproblemResponses.map(r => r.readURLs).flat());
          weightedURLs = subproblemResponses.map(r => r.allURLs.map(url => ({ url, title: '' } as BoostedSearchSnippet))).flat();

          // break the loop, jump directly final boxing
          break;
        } else {
          // if there is only one subproblem, then we skip the recurrsion
          gaps.push(subproblems[0]);
        }
      }

      // rewrite queries with initial soundbites
      let keywordsQueries = await rewriteQuery(
        thisStep,
        soundBites,
        context,
        SchemaGen
      );
      const qOnly = keywordsQueries.filter((q) => q.q).map((q) => q.q);
      // avoid exisitng searched queries
      const uniqQOnly = chooseK(
        (await dedupQueries(qOnly, allKeywords, context.tokenTracker))
          .unique_queries,
        MAX_QUERIES_PER_STEP
      );
      keywordsQueries = keywordsQueries = uniqQOnly.map((q) => {
        const matches = keywordsQueries.filter((kq) => kq.q === q);
        // if there are multiple matches, keep the original query as the wider search
        return matches.length > 1 ? { q } : matches[0];
      }) as SERPQuery[];

      let anyResult = false;

      if (keywordsQueries.length > 0) {
<<<<<<< HEAD
        const { searchedQueries, newKnowledge } = await executeSearchQueries(
          keywordsQueries,
          context,
          allURLs,
          SchemaGen,
          allWebContents,
          onlyHostnames
        );
=======
        const { searchedQueries, newKnowledge } =
          await executeSearchQueries(
            keywordsQueries,
            context,
            allURLs,
            SchemaGen,
            allWebContents,
            onlyHostnames,
            searchProvider
          );
>>>>>>> 8c59c2cb

        if (searchedQueries.length > 0) {
          anyResult = true;
          allKeywords.push(...searchedQueries);
          allKnowledge.push(...newKnowledge);

          diaryContext.push(`
At step ${step}, you took the **search** action and look for external information for the question: "${currentQuestion}".
In particular, you tried to search for the following keywords: "${keywordsQueries
            .map((q) => q.q)
            .join(", ")}".
You found quite some information and add them to your URL list and **visit** them later when needed. 
`);

          updateContext({
            totalStep,
            question: currentQuestion,
            ...thisStep,
            result: result,
          });
        }
      }

      searchSpan.end({
        output: {
          searchedQueries,
          newURLsFound: newKnowledge.length,
          totalURLs: Object.keys(allURLs).length,
          anyResult,
        },
      });

      if (!anyResult || !keywordsQueries?.length) {
        diaryContext.push(`
At step ${step}, you took the **search** action and look for external information for the question: "${currentQuestion}".
In particular, you tried to search for the following keywords:  "${keywordsQueries
          .map((q) => q.q)
          .join(", ")}".
But then you realized you have already searched for these keywords before, no new information is returned.
You decided to think out of the box or cut from a completely different angle.
`);

        updateContext({
          totalStep,
          ...thisStep,
          result:
            "You have tried all possible queries and found no new information. You must think out of the box or different angle!!!",
        });

        stepSpan.end({
          output: {
            action: thisStep.action,
            result: "no_new_search_results",
          },
        });
      } else {
        stepSpan.end({
          output: {
            action: thisStep.action,
            result: "search_successful",
            newURLsFound: newKnowledge.length,
          },
        });
      }
      allowSearch = false;

      // we should disable answer immediately after search to prevent early use of the snippets
      allowAnswer = false;
    } else if (
      thisStep.action === "visit" &&
      thisStep.URLTargets?.length &&
      urlList?.length
    ) {
      // Create a span for URL visiting operations
      const visitSpan = stepSpan.span({
        name: "visit-urls",
        input: {
          urlTargets: thisStep.URLTargets,
          availableURLs: urlList?.length || 0,
        },
      });

      // normalize URLs
      thisStep.URLTargets = (thisStep.URLTargets as number[])
        .map((idx) => normalizeUrl(urlList[idx - 1]))
        .filter((url) => url && !visitedURLs.includes(url)) as string[];

      thisStep.URLTargets = [
        ...new Set([
          ...thisStep.URLTargets,
          ...weightedURLs.map((r) => r.url!),
        ]),
      ].slice(0, MAX_URLS_PER_STEP);

      const uniqueURLs = thisStep.URLTargets;
<<<<<<< HEAD
=======
      logDebug('Unique URLs:', { urls: uniqueURLs });
>>>>>>> 8c59c2cb

      if (uniqueURLs.length > 0) {
        const { urlResults, success } = await processURLs(
          uniqueURLs,
          context,
          allKnowledge,
          allURLs,
          visitedURLs,
          badURLs,
          imageObjects,
          SchemaGen,
          currentQuestion,
          allWebContents,
          withImages
        );

        diaryContext.push(
          success
            ? `At step ${step}, you took the **visit** action and deep dive into the following URLs:
${urlResults.map((r) => r?.url).join("\n")}
You found some useful information on the web and add them to your knowledge for future reference.`
            : `At step ${step}, you took the **visit** action and try to visit some URLs but failed to read the content. You need to think out of the box or cut from a completely different angle.`
        );

        updateContext({
          totalStep,
          ...(success
            ? {
                question: currentQuestion,
                ...thisStep,
                result: urlResults,
              }
            : {
                ...thisStep,
                result:
                  "You have tried all possible URLs and found no new information. You must think out of the box or different angle!!!",
              }),
        });

        visitSpan.end({
          output: {
            urlsProcessed: uniqueURLs.length,
            successful: success,
            newKnowledgeItems: success ? urlResults.length : 0,
          },
        });
      } else {
        diaryContext.push(`
At step ${step}, you took the **visit** action. But then you realized you have already visited these URLs and you already know very well about their contents.
You decided to think out of the box or cut from a completely different angle.`);

        updateContext({
          totalStep,
          ...thisStep,
          result:
            "You have visited all possible URLs and found no new information. You must think out of the box or different angle!!!",
        });

        visitSpan.end({
          output: {
            result: "no_new_urls_to_visit",
          },
        });
      }
      allowRead = false;

      stepSpan.end({
        output: {
          action: thisStep.action,
          result:
            uniqueURLs.length > 0 ? "urls_processed" : "no_urls_available",
        },
      });
    } else if (thisStep.action === "coding" && thisStep.codingIssue) {
      // Create a span for coding operations
      const codingSpan = stepSpan.span({
        name: "coding-solution",
        input: {
          codingIssue: thisStep.codingIssue,
        },
      });

      const sandbox = new CodeSandbox(
        { allContext, URLs: weightedURLs.slice(0, 20), allKnowledge },
        context,
        SchemaGen
      );
      try {
        const result = await sandbox.solve(thisStep.codingIssue);
        allKnowledge.push({
          question: `What is the solution to the coding issue: ${thisStep.codingIssue}?`,
          answer: result.solution.output,
          sourceCode: result.solution.code,
          type: "coding",
          updated: formatDateBasedOnType(new Date(), "full"),
        });
        diaryContext.push(`
At step ${step}, you took the **coding** action and try to solve the coding issue: ${thisStep.codingIssue}.
You found the solution and add it to your knowledge for future reference.
`);
        updateContext({
          totalStep,
          ...thisStep,
          result: result,
        });

        codingSpan.end({
          output: {
            success: true,
            solution: result.solution.output,
            codeLength: result.solution.code.length,
          },
        });

        stepSpan.end({
          output: {
            action: thisStep.action,
            result: "coding_solution_found",
          },
        });
      } catch (error) {
<<<<<<< HEAD
        console.log("Error solving coding issue:", error);
=======
        logError('Error solving coding issue:', {
          error: error instanceof Error ? error.message : String(error)
        });
>>>>>>> 8c59c2cb
        diaryContext.push(`
At step ${step}, you took the **coding** action and try to solve the coding issue: ${thisStep.codingIssue}.
But unfortunately, you failed to solve the issue. You need to think out of the box or cut from a completely different angle.
`);
        updateContext({
          totalStep,
          ...thisStep,
          result:
            "You have tried all possible solutions and found no new information. You must think out of the box or different angle!!!",
        });

        codingSpan.end({
          output: {
            success: false,
            error: error instanceof Error ? error.message : String(error),
          },
        });

        stepSpan.end({
          output: {
            action: thisStep.action,
            result: "coding_solution_failed",
          },
        });
      } finally {
        allowCoding = false;
      }
    } else {
      // Handle unknown action
      stepSpan.end({
        output: {
          action: thisStep.action,
          result: "unknown_action",
        },
      });
    }

<<<<<<< HEAD
    await storeContext(
      system,
      schema,
      {
        allContext,
        allKeywords,
        allQuestions,
        allKnowledge,
        weightedURLs,
        msgWithKnowledge,
      },
      totalStep
    );
    await sleep(STEP_SLEEP);
  }

  if (!(thisStep as AnswerAction).isFinal) {
    console.log("Enter Beast mode!!!");

    // Create a span for beast mode
    const beastModeSpan = agentTrace.span({
      name: "beast-mode-final-answer",
      input: {
        reason: "regular_budget_exhausted_or_max_attempts_reached",
        budgetUsed: context.tokenTracker.getTotalUsage().totalTokens,
        regularBudget,
      },
    });

=======
    await storeContext(system, schema, {
      allContext,
      allKeywords,
      allQuestions,
      allKnowledge,
      weightedURLs,
      msgWithKnowledge
    }, totalStep);
    await wait(STEP_SLEEP);
  }

  if (!(thisStep as AnswerAction).isFinal) {
    logInfo(`Beast mode!!! budget ${(context.tokenTracker.getTotalUsage().totalTokens / tokenBudget * 100).toFixed(2)}%`, {
      usage: context.tokenTracker.getTotalUsageSnakeCase(),
      evaluationMetrics,
      maxBadAttempts,
    });
>>>>>>> 8c59c2cb
    // any answer is better than no answer, humanity last resort
    step++;
    totalStep++;
    const { system } = getPrompt(
      diaryContext,
      allQuestions,
      allKeywords,
      false,
      false,
      false,
      false,
      false,
      allKnowledge,
      weightedURLs,
      true
    );

    schema = SchemaGen.getAgentSchema(
      false,
      false,
      true,
      false,
      false,
      question
    );
    msgWithKnowledge = composeMsgs(
      messages,
      allKnowledge,
      question,
      finalAnswerPIP
    );

    const beastGeneration = beastModeSpan.generation({
      name: "beast-mode-generation",
      model: getModel("agentBeastMode"),
      input: {
        finalAnswerPIP: finalAnswerPIP.join(" | "),
        knowledgeItems: allKnowledge.length,
      },
    });

    const result = await generator.generateObject<StepAction>({
      model: "agentBeastMode",
      schema,
      system,
      messages: msgWithKnowledge,
      numRetries: 2,
      providerOptions: {
        google: {
          thinkingConfig: {
            thinkingBudget: 24576,
          },
        },
      },
    });
    thisStep = {
      action: result.object.action,
      think: result.object.think,
      ...(result.object as any)[result.object.action],
    } as AnswerAction;
    // await updateReferences(thisStep, allURLs);
    (thisStep as AnswerAction).isFinal = true;
    context.actionTracker.trackAction({ totalStep, thisStep, gaps });

    beastGeneration.end({
      output: {
        action: thisStep.action,
        answerLength: (thisStep as AnswerAction).answer?.length || 0,
      },
      usage: result.usage,
    });

    beastModeSpan.end({
      output: {
        finalAnswer: true,
        answerLength: (thisStep as AnswerAction).answer?.length || 0,
      },
    });
  }

  // Create a span for post-processing
  const postProcessSpan = agentTrace.span({
    name: "post-processing",
    input: {
      trivialQuestion,
      hasAnswer: !!(thisStep as AnswerAction).answer,
    },
  });

  const answerStep = thisStep as AnswerAction;

<<<<<<< HEAD
  if (!trivialQuestion) {
=======
  if (trivialQuestion) {
    answerStep.mdAnswer = buildMdFromAnswer(answerStep);
  } else if (!answerStep.isAggregated) {
>>>>>>> 8c59c2cb
    answerStep.answer = repairMarkdownFinal(
      convertHtmlTablesToMd(
        fixBadURLMdLinks(
          fixCodeBlockIndentation(
            repairMarkdownFootnotesOuter(
<<<<<<< HEAD
              await repairUnknownChars(
                await reviseAnswer(
                  answerStep.answer,
                  allKnowledge,
                  context,
                  SchemaGen
                ),
                context
=======
              await finalizeAnswer(
                answerStep.answer,
                allKnowledge,
                context,
                SchemaGen
>>>>>>> 8c59c2cb
              )
            )
          ),
          allURLs
        )
      )
    );

    const { answer, references } = await buildReferences(
      answerStep.answer,
      allWebContents,
      context,
      SchemaGen,
      80,
      maxRef,
      minRelScore,
      onlyHostnames
    );

    answerStep.answer = answer;
    answerStep.references = references;
<<<<<<< HEAD
    await updateReferences(answerStep, allURLs);
    answerStep.mdAnswer = repairMarkdownFootnotesOuter(
      buildMdFromAnswer(answerStep)
    );
  } else {
    answerStep.mdAnswer = buildMdFromAnswer(answerStep);
  }

  postProcessSpan.end({
    output: {
      finalAnswerLength: answerStep.answer?.length || 0,
      referencesCount: answerStep.references?.length || 0,
      processingApplied: !trivialQuestion,
    },
  });

  console.log("mdAnswer", answerStep.mdAnswer);
  console.log("answer", question, thisStep);

  // Update the agent trace with final results
  agentTrace.update({
    output: {
      finalAnswer: answerStep.answer,
      answerLength: answerStep.answer?.length || 0,
      referencesCount: answerStep.references?.length || 0,
      totalSteps: totalStep,
      visitedURLsCount: visitedURLs.length,
      trivialQuestion,
      isFinal: answerStep.isFinal,
    },
    metadata: {
      tokensUsed: context.tokenTracker.getTotalUsage().totalTokens,
      tokenBudget,
      budgetUtilization:
        (
          (context.tokenTracker.getTotalUsage().totalTokens / tokenBudget) *
          100
        ).toFixed(2) + "%",
      evaluationMetrics: Object.keys(evaluationMetrics),
      finalAction: thisStep.action,
    },
  });

  // Ensure langfuse data is sent
  await context.langfuse.shutdownAsync();

  // max return 300 urls
  const returnedURLs = weightedURLs.slice(0, numReturnedURLs).map((r) => r.url);
  return {
    result: thisStep,
    context,
    visitedURLs: returnedURLs,
    readURLs: visitedURLs.filter((url) => !badURLs.includes(url)),
    allURLs: weightedURLs.map((r) => r.url),
=======
    await updateReferences(answerStep, allURLs)
    answerStep.mdAnswer = repairMarkdownFootnotesOuter(buildMdFromAnswer(answerStep));

    if (imageObjects.length && withImages) {
      try {
        answerStep.imageReferences = await buildImageReferences(answerStep.answer, imageObjects, context, SchemaGen);
        logDebug('Image references built:', { imageReferences: answerStep.imageReferences.map(i => ({ url: i.url, score: i.relevanceScore, answerChunk: i.answerChunk })) });
      } catch (error) {
        logError('Error building image references:', { error });
        answerStep.imageReferences = [];
      }
    }
  } else if (answerStep.isAggregated) {
    answerStep.answer = candidateAnswers.join('\n\n'); // await reduceAnswers(candidateAnswers, context, SchemaGen);
    answerStep.mdAnswer = repairMarkdownFootnotesOuter(buildMdFromAnswer(answerStep));
    if (withImages && answerStep.imageReferences?.length) {
      const sortedImages = answerStep.imageReferences.sort((a, b) => (b.relevanceScore ?? 0) - (a.relevanceScore ?? 0));
      logDebug('[agent] all sorted image references:', { count: sortedImages?.length });
      const dedupImages = dedupImagesWithEmbeddings(sortedImages as ImageObject[], []);
      const filteredImages = filterImages(sortedImages, dedupImages);
      logDebug('[agent] filtered images:', { count: filteredImages.length });
      answerStep.imageReferences = filteredImages.slice(0, 10); // limit to 10 images
    }
  }

  // max return 300 urls
  const returnedURLs = weightedURLs.slice(0, numReturnedURLs).filter(r => r?.url).map(r => r.url);
  return {
    result: thisStep,
    context,
    visitedURLs: returnedURLs, // deprecated
    readURLs: visitedURLs.filter(url => !badURLs.includes(url)),
    allURLs: weightedURLs.map(r => r.url),
    imageReferences: withImages ? (thisStep as AnswerAction).imageReferences : undefined,
>>>>>>> 8c59c2cb
  };
}

async function storeContext(
  prompt: string,
  schema: any,
  memory: {
    allContext: StepAction[];
    allKeywords: string[];
    allQuestions: string[];
    allKnowledge: KnowledgeItem[];
    weightedURLs: BoostedSearchSnippet[];
    msgWithKnowledge: CoreMessage[];
  },
  step: number
) {
  const { allContext, allKeywords, allQuestions, allKnowledge } = memory;
  if ((process as any).asyncLocalContext?.available?.()) {
    (process as any).asyncLocalContext.ctx.promptContext = {
      prompt,
      schema,
      allContext,
      allKeywords,
      allQuestions,
      allKnowledge,
      step,
    };
    return;
  }
<<<<<<< HEAD
=======

  try {
    await fs.writeFile(`prompt-${step}.txt`, `
Prompt:
${prompt}

JSONSchema:
${JSON.stringify(zodToJsonSchema(schema), null, 2)}
`);
    await fs.writeFile('context.json', JSON.stringify(allContext, null, 2));
    await fs.writeFile('queries.json', JSON.stringify(allKeywords, null, 2));
    await fs.writeFile('questions.json', JSON.stringify(allQuestions, null, 2));
    await fs.writeFile('knowledge.json', JSON.stringify(allKnowledge, null, 2));
    await fs.writeFile('urls.json', JSON.stringify(weightedURLs, null, 2));
    await fs.writeFile('messages.json', JSON.stringify(msgWithKnowledge, null, 2));
  } catch (error) {
    logError('Context storage failed:', {
      error: error instanceof Error ? error.message : String(error)
    });
  }
>>>>>>> 8c59c2cb
}

export async function main() {
  const question = process.argv[2] || "";
  const {
    result: finalStep,
    context: tracker,
<<<<<<< HEAD
    visitedURLs: visitedURLs,
  } = (await getResponse(question)) as {
    result: AnswerAction;
    context: TrackerContext;
    visitedURLs: string[];
  };
  console.log("Final Answer:", finalStep.answer);
  console.log("Visited URLs:", visitedURLs);
=======
    visitedURLs: visitedURLs
  } = await getResponse(question) as { result: AnswerAction; context: TrackerContext; visitedURLs: string[] };
  logInfo('Final Answer:', { answer: finalStep.answer });
  logInfo('Visited URLs:', { urls: visitedURLs });
>>>>>>> 8c59c2cb

  tracker.tokenTracker.printSummary();
}

if (require.main === module) {
<<<<<<< HEAD
  main().catch(logger.error);
=======
  main().catch(error => {
    logError('Main execution error:', {
      error: error instanceof Error ? error.message : String(error)
    });
  });
>>>>>>> 8c59c2cb
}<|MERGE_RESOLUTION|>--- conflicted
+++ resolved
@@ -14,7 +14,6 @@
   KnowledgeItem,
   EvaluationType,
   BoostedSearchSnippet,
-<<<<<<< HEAD
   SearchSnippet,
   EvaluationResponse,
   Reference,
@@ -25,17 +24,8 @@
 } from "./types";
 import { TrackerContext } from "./types";
 import { search } from "./tools/jina-search";
-// import {grounding} from "./tools/grounding";
-=======
-  SearchSnippet, EvaluationResponse, Reference, SERPQuery, RepeatEvaluationType, UnNormalizedSearchSnippet, WebContent,
-  ImageObject,
-  ImageReference,
-  SearchAction
-} from "./types";
-import { TrackerContext } from "./types";
-import { search } from "./tools/jina-search";
+
 import { zodToJsonSchema } from "zod-to-json-schema";
->>>>>>> 8c59c2cb
 import { ObjectGeneratorSafe } from "./utils/safe-generator";
 import { CodeSandbox } from "./tools/code-sandbox";
 import { serperSearch } from "./tools/serper-search";
@@ -68,19 +58,6 @@
   Schemas,
 } from "./utils/schemas";
 import { formatDateBasedOnType, formatDateRange } from "./utils/date-tools";
-<<<<<<< HEAD
-import { repairUnknownChars } from "./tools/broken-ch-fixer";
-import { reviseAnswer } from "./tools/md-fixer";
-import { buildReferences } from "./tools/build-ref";
-import { get_agent_logger } from "./utils/structured-logger";
-import { logger } from "./winston-logger";
-import { Langfuse } from "langfuse";
-
-async function sleep(ms: number) {
-  const seconds = Math.ceil(ms / 1000);
-  console.log(`Waiting ${seconds}s...`);
-  return new Promise((resolve) => setTimeout(resolve, ms));
-=======
 import { finalizeAnswer } from "./tools/finalizer";
 import { buildImageReferences, buildReferences } from "./tools/build-ref";
 import { logInfo, logError, logDebug, logWarning } from './logging';
@@ -93,7 +70,6 @@
 async function wait(seconds: number) {
   logDebug(`Waiting ${seconds}s...`);
   await new Promise(resolve => setTimeout(resolve, seconds * 1000));
->>>>>>> 8c59c2cb
 }
 
 function BuildMsgsFromKnowledge(knowledge: KnowledgeItem[]): CoreMessage[] {
@@ -102,35 +78,33 @@
   knowledge.forEach((k) => {
     messages.push({ role: "user", content: k.question.trim() });
     const aMsg = `
-${
-  k.updated && (k.type === "url" || k.type === "side-info")
-    ? `
+${k.updated && (k.type === "url" || k.type === "side-info")
+        ? `
 <answer-datetime>
 ${k.updated}
 </answer-datetime>
 `
-    : ""
-}
-
-${
-  k.references && (k.type === "url" || k.type === "side-info")
-    ? `
+        : ""
+      }
+
+${k.references && (k.type === "url" || k.type === "side-info")
+        ? `
 <references>
 ${k.references
-  .map(
-    (ref) => `
+          .map(
+            (ref) => `
 {
   "url": "${ref.url}",
   "title": "${ref.title || ""}",
   "exactQuote": "${ref.exactQuote || ""}",
 }
 `
-  )
-  .join(",")}
+          )
+          .join(",")}
 </references>
 `
-    : ""
-}
+        : ""
+      }
 
 
 ${k.answer}
@@ -152,25 +126,24 @@
   const userContent = `
 ${question}
 
-${
-  finalAnswerPIP?.length
-    ? `
+${finalAnswerPIP?.length
+      ? `
 <answer-requirements>
 - You provide deep, unexpected insights, identifying hidden patterns and connections, and creating "aha moments.".
 - You break conventional thinking, establish unique cross-disciplinary connections, and bring new perspectives to the user.
 - Follow reviewer's feedback and improve your answer quality.
 ${finalAnswerPIP
-  .map(
-    (p, idx) => `
+        .map(
+          (p, idx) => `
 <reviewer-${idx + 1}>
 ${p}
 </reviewer-${idx + 1}>
 `
-  )
-  .join("\n")}
+        )
+        .join("\n")}
 </answer-requirements>`
-    : ""
-}
+      : ""
+    }
     `.trim();
 
   msgs.push({ role: "user", content: removeExtraLineBreaks(userContent) });
@@ -218,8 +191,7 @@
     const urlListStr = urlList
       .map(
         (item, idx) =>
-          `  - [idx=${idx + 1}] [weight=${item.score.toFixed(2)}] "${
-            item.url
+          `  - [idx=${idx + 1}] [weight=${item.score.toFixed(2)}] "${item.url
           }": "${item.merged.slice(0, 50)}"`
       )
       .join("\n");
@@ -243,16 +215,15 @@
 - Use web search to find relevant information
 - Build a search request based on the deep intention behind the original question and the expected answer format
 - Always prefer a single search request, only add another request if the original question covers multiple aspects or elements and one query is not enough, each request focus on one specific aspect of the original question 
-${
-  allKeywords?.length
-    ? `
+${allKeywords?.length
+        ? `
 - Avoid those unsuccessful search requests and queries:
 <bad-requests>
 ${allKeywords.join("\n")}
 </bad-requests>
 `.trim()
-    : ""
-}
+        : ""
+      }
 </action-search>
 `);
   }
@@ -350,22 +321,12 @@
     .filter(Boolean) as Reference[]; // Add type assertion here
 
   // parallel process guess all url datetime
-<<<<<<< HEAD
-  await Promise.all(
-    (thisStep.references || [])
-      .filter((ref) => !ref.dateTime)
-      .map(async (ref) => {
-        ref.dateTime = (await getLastModified(ref.url)) || "";
-      })
-  );
-=======
   await Promise.all((thisStep.references || []).filter(ref => !ref.dateTime)
     .map(async ref => {
       ref.dateTime = await getLastModified(ref.url) || '';
     }));
 
   logDebug('Updated references:', { references: thisStep.references });
->>>>>>> 8c59c2cb
 }
 
 async function executeSearchQueries(
@@ -404,20 +365,12 @@
     }
 
     try {
-<<<<<<< HEAD
-      console.log("Search query:", query);
-      switch (SEARCH_PROVIDER) {
-        case "jina":
-          results =
-            (await search(query, context.tokenTracker)).response?.data || [];
-=======
       logDebug('Search query:', { query });
       switch (searchProvider || SEARCH_PROVIDER) {
         case 'jina':
         case 'arxiv':
           const num = meta ? undefined : 30;
           results = (await search(query, searchProvider, num, meta, context.tokenTracker)).response.results || [];
->>>>>>> 8c59c2cb
           break;
         case "duck":
           results = (
@@ -438,9 +391,6 @@
         throw new Error("No results found");
       }
     } catch (error) {
-<<<<<<< HEAD
-      logger.error(`${SEARCH_PROVIDER} search failed for query:`, query, error);
-=======
       logError(`${SEARCH_PROVIDER} search failed for query:`, {
         query,
         error: error instanceof Error ? error.message : String(error)
@@ -449,7 +399,6 @@
       if (error instanceof AxiosError && error.response?.status === 401 && (searchProvider === 'jina' || searchProvider === 'arxiv')) {
         throw new Error('Unauthorized Jina API key');
       }
->>>>>>> 8c59c2cb
       continue;
     } finally {
       await wait(STEP_SLEEP);
@@ -482,43 +431,6 @@
 
     searchedQueries.push(query.q);
 
-<<<<<<< HEAD
-    const snippets = minResults
-      .map((r) => ({
-        url: r.url,
-        title: r.title,
-        description: removeHTMLtags(r.description),
-        date: r.date,
-      }))
-      .filter((s) => s.url && s.description);
-
-    if (snippets.length > 0) {
-      newKnowledge.push({
-        question: `What do Internet say about "${oldQuery}"?`,
-        answer: snippets.map((s) => s.description).join("; "),
-        type: "side-info",
-        references: snippets.map((s) => ({
-          url: s.url,
-          title: s.title,
-          exactQuote: s.description,
-        })),
-        updated: query.tbs ? formatDateRange(query) : undefined,
-      });
-    }
-  }
-  if (searchedQueries.length === 0) {
-    if (onlyHostnames && onlyHostnames.length > 0) {
-      console.log(
-        `No results found for queries: ${uniqQOnly.join(
-          ", "
-        )} on hostnames: ${onlyHostnames.join(", ")}`
-      );
-      context.actionTracker.trackThink(
-        "hostnames_no_results",
-        SchemaGen.languageCode,
-        { hostnames: onlyHostnames.join(", ") }
-      );
-=======
     try {
       const clusters = await serpCluster(minResults, context, SchemaGen);
       clusters.forEach(c => {
@@ -553,18 +465,11 @@
     if (onlyHostnames && onlyHostnames.length > 0) {
       logWarning(`No results found for queries: ${uniqQOnly.join(', ')} on hostnames: ${onlyHostnames.join(', ')}`);
       context.actionTracker.trackThink('hostnames_no_results', SchemaGen.languageCode, { hostnames: onlyHostnames.join(', ') });
->>>>>>> 8c59c2cb
     }
   } else {
     logDebug(`Utility/Queries: ${utilityScore}/${searchedQueries.length}`);
     if (searchedQueries.length > MAX_QUERIES_PER_STEP) {
-<<<<<<< HEAD
-      console.log(
-        `So many queries??? ${searchedQueries.map((q) => `"${q}"`).join(", ")}`
-      );
-=======
       logDebug(`So many queries??? ${searchedQueries.map(q => `"${q}"`).join(', ')}`)
->>>>>>> 8c59c2cb
     }
 
     // Log successful search completion
@@ -601,17 +506,6 @@
   badHostnames: string[] = [],
   onlyHostnames: string[] = [],
   maxRef: number = 10,
-<<<<<<< HEAD
-  minRelScore: number = 0.75,
-  languageCode: string | undefined = undefined
-): Promise<{
-  result: StepAction;
-  context: TrackerContext;
-  visitedURLs: string[];
-  readURLs: string[];
-  allURLs: string[];
-}> {
-=======
   minRelScore: number = 0.80,
   languageCode: string | undefined = undefined,
   searchLanguageCode?: string,
@@ -620,7 +514,6 @@
   teamSize: number = 1
 ): Promise<{ result: StepAction; context: TrackerContext; visitedURLs: string[], readURLs: string[], allURLs: string[], imageReferences?: ImageReference[] }> {
 
->>>>>>> 8c59c2cb
   let step = 0;
   let totalStep = 0;
   const allContext: StepAction[] = []; // all steps in the current session, including those leads to wrong results
@@ -647,15 +540,10 @@
   }
 
   const SchemaGen = new Schemas();
-<<<<<<< HEAD
-  await SchemaGen.setLanguage(languageCode || question);
-
-=======
   await SchemaGen.setLanguage(languageCode || question)
   if (searchLanguageCode) {
     SchemaGen.searchLanguageCode = searchLanguageCode;
   }
->>>>>>> 8c59c2cb
   const context: TrackerContext = {
     tokenTracker:
       existingContext?.tokenTracker || new TokenTracker(tokenBudget),
@@ -711,12 +599,8 @@
   const gaps: string[] = [question]; // All questions to be answered including the orginal question
   const allQuestions = [question];
   const allKeywords: string[] = [];
-<<<<<<< HEAD
-  const allKnowledge: KnowledgeItem[] = []; // knowledge are intermedidate questions that are answered
-=======
   let candidateAnswers: string[] = [];
   const allKnowledge: KnowledgeItem[] = [];  // knowledge are intermedidate questions that are answered
->>>>>>> 8c59c2cb
 
   let diaryContext = [];
   let weightedURLs: BoostedSearchSnippet[] = [];
@@ -764,7 +648,6 @@
     });
   });
 
-<<<<<<< HEAD
   setupSpan.end({
     output: {
       detectedLanguage: SchemaGen.languageCode,
@@ -774,13 +657,10 @@
     },
   });
 
-=======
->>>>>>> 8c59c2cb
   while (context.tokenTracker.getTotalUsage().totalTokens < regularBudget) {
     // add 1s delay to avoid rate limiting
     step++;
     totalStep++;
-<<<<<<< HEAD
 
     // Create a span for each agent step
     const stepSpan = agentTrace.span({
@@ -808,18 +688,11 @@
       },
     });
 
-    const budgetPercentage = (
-      (context.tokenTracker.getTotalUsage().totalTokens / tokenBudget) *
-      100
-    ).toFixed(2);
-    console.log(`Step ${totalStep} / Budget used ${budgetPercentage}%`);
-    console.log("Gaps:", gaps);
+
     allowReflect = allowReflect && gaps.length <= MAX_REFLECT_PER_STEP;
-=======
     const budgetPercentage = (context.tokenTracker.getTotalUsage().totalTokens / tokenBudget * 100).toFixed(2);
     logDebug(`Step ${totalStep} / Budget used ${budgetPercentage}%`, { gaps });
     allowReflect = allowReflect && (gaps.length <= MAX_REFLECT_PER_STEP);
->>>>>>> 8c59c2cb
     // rotating question from gaps
     const currentQuestion: string = gaps[totalStep % gaps.length];
     // if (!evaluationMetrics[currentQuestion]) {
@@ -860,22 +733,12 @@
         filterURLs(allURLs, visitedURLs, badHostnames, onlyHostnames),
         {
           question: currentQuestion,
-<<<<<<< HEAD
-          boostHostnames,
-        },
-        context
-      );
-      // improve diversity by keep top 2 urls of each hostname
-      weightedURLs = keepKPerHostname(weightedURLs, 2);
-      console.log("Weighted URLs:", weightedURLs.length);
-=======
           boostHostnames
         }, context);
 
       // improve diversity by keep top 2 urls of each hostname
       weightedURLs = keepKPerHostname(weightedURLs, 2);
       logDebug('Weighted URLs:', { count: weightedURLs.length });
->>>>>>> 8c59c2cb
     }
     allowRead = allowRead && weightedURLs.length > 0;
 
@@ -967,22 +830,8 @@
     });
 
     // print allowed and chose action
-<<<<<<< HEAD
-    const actionsStr = [
-      allowSearch,
-      allowRead,
-      allowAnswer,
-      allowReflect,
-      allowCoding,
-    ]
-      .map((a, i) => (a ? ["search", "read", "answer", "reflect"][i] : null))
-      .filter((a) => a)
-      .join(", ");
-    console.log(`${currentQuestion}: ${thisStep.action} <- [${actionsStr}]`);
-=======
     const actionsStr = [allowSearch, allowRead, allowAnswer, allowReflect, allowCoding].map((a, i) => a ? ['search', 'read', 'answer', 'reflect'][i] : null).filter(a => a).join(', ');
     logDebug(`Step decision: ${thisStep.action} <- [${actionsStr}]`, { thisStep, currentQuestion });
->>>>>>> 8c59c2cb
 
     context.actionTracker.trackAction({ totalStep, thisStep, gaps });
 
@@ -1037,15 +886,11 @@
         ...thisStep,
       });
 
-<<<<<<< HEAD
-      let evaluation: EvaluationResponse = { pass: true, think: "" };
-=======
       logDebug('Current question evaluation:', {
         question: currentQuestion,
         metrics: evaluationMetrics[currentQuestion]
       });
       let evaluation: EvaluationResponse = { pass: true, think: '' };
->>>>>>> 8c59c2cb
       if (evaluationMetrics[currentQuestion].length > 0) {
         context.actionTracker.trackThink("eval_first", SchemaGen.languageCode);
 
@@ -1389,16 +1234,6 @@
       let anyResult = false;
 
       if (keywordsQueries.length > 0) {
-<<<<<<< HEAD
-        const { searchedQueries, newKnowledge } = await executeSearchQueries(
-          keywordsQueries,
-          context,
-          allURLs,
-          SchemaGen,
-          allWebContents,
-          onlyHostnames
-        );
-=======
         const { searchedQueries, newKnowledge } =
           await executeSearchQueries(
             keywordsQueries,
@@ -1409,7 +1244,6 @@
             onlyHostnames,
             searchProvider
           );
->>>>>>> 8c59c2cb
 
         if (searchedQueries.length > 0) {
           anyResult = true;
@@ -1419,8 +1253,8 @@
           diaryContext.push(`
 At step ${step}, you took the **search** action and look for external information for the question: "${currentQuestion}".
 In particular, you tried to search for the following keywords: "${keywordsQueries
-            .map((q) => q.q)
-            .join(", ")}".
+              .map((q) => q.q)
+              .join(", ")}".
 You found quite some information and add them to your URL list and **visit** them later when needed. 
 `);
 
@@ -1446,8 +1280,8 @@
         diaryContext.push(`
 At step ${step}, you took the **search** action and look for external information for the question: "${currentQuestion}".
 In particular, you tried to search for the following keywords:  "${keywordsQueries
-          .map((q) => q.q)
-          .join(", ")}".
+            .map((q) => q.q)
+            .join(", ")}".
 But then you realized you have already searched for these keywords before, no new information is returned.
 You decided to think out of the box or cut from a completely different angle.
 `);
@@ -1505,10 +1339,7 @@
       ].slice(0, MAX_URLS_PER_STEP);
 
       const uniqueURLs = thisStep.URLTargets;
-<<<<<<< HEAD
-=======
       logDebug('Unique URLs:', { urls: uniqueURLs });
->>>>>>> 8c59c2cb
 
       if (uniqueURLs.length > 0) {
         const { urlResults, success } = await processURLs(
@@ -1537,15 +1368,15 @@
           totalStep,
           ...(success
             ? {
-                question: currentQuestion,
-                ...thisStep,
-                result: urlResults,
-              }
+              question: currentQuestion,
+              ...thisStep,
+              result: urlResults,
+            }
             : {
-                ...thisStep,
-                result:
-                  "You have tried all possible URLs and found no new information. You must think out of the box or different angle!!!",
-              }),
+              ...thisStep,
+              result:
+                "You have tried all possible URLs and found no new information. You must think out of the box or different angle!!!",
+            }),
         });
 
         visitSpan.end({
@@ -1630,13 +1461,9 @@
           },
         });
       } catch (error) {
-<<<<<<< HEAD
-        console.log("Error solving coding issue:", error);
-=======
         logError('Error solving coding issue:', {
           error: error instanceof Error ? error.message : String(error)
         });
->>>>>>> 8c59c2cb
         diaryContext.push(`
 At step ${step}, you took the **coding** action and try to solve the coding issue: ${thisStep.codingIssue}.
 But unfortunately, you failed to solve the issue. You need to think out of the box or cut from a completely different angle.
@@ -1674,37 +1501,6 @@
       });
     }
 
-<<<<<<< HEAD
-    await storeContext(
-      system,
-      schema,
-      {
-        allContext,
-        allKeywords,
-        allQuestions,
-        allKnowledge,
-        weightedURLs,
-        msgWithKnowledge,
-      },
-      totalStep
-    );
-    await sleep(STEP_SLEEP);
-  }
-
-  if (!(thisStep as AnswerAction).isFinal) {
-    console.log("Enter Beast mode!!!");
-
-    // Create a span for beast mode
-    const beastModeSpan = agentTrace.span({
-      name: "beast-mode-final-answer",
-      input: {
-        reason: "regular_budget_exhausted_or_max_attempts_reached",
-        budgetUsed: context.tokenTracker.getTotalUsage().totalTokens,
-        regularBudget,
-      },
-    });
-
-=======
     await storeContext(system, schema, {
       allContext,
       allKeywords,
@@ -1722,7 +1518,6 @@
       evaluationMetrics,
       maxBadAttempts,
     });
->>>>>>> 8c59c2cb
     // any answer is better than no answer, humanity last resort
     step++;
     totalStep++;
@@ -1814,34 +1609,19 @@
 
   const answerStep = thisStep as AnswerAction;
 
-<<<<<<< HEAD
-  if (!trivialQuestion) {
-=======
   if (trivialQuestion) {
     answerStep.mdAnswer = buildMdFromAnswer(answerStep);
   } else if (!answerStep.isAggregated) {
->>>>>>> 8c59c2cb
     answerStep.answer = repairMarkdownFinal(
       convertHtmlTablesToMd(
         fixBadURLMdLinks(
           fixCodeBlockIndentation(
             repairMarkdownFootnotesOuter(
-<<<<<<< HEAD
-              await repairUnknownChars(
-                await reviseAnswer(
-                  answerStep.answer,
-                  allKnowledge,
-                  context,
-                  SchemaGen
-                ),
-                context
-=======
               await finalizeAnswer(
                 answerStep.answer,
                 allKnowledge,
                 context,
                 SchemaGen
->>>>>>> 8c59c2cb
               )
             )
           ),
@@ -1863,15 +1643,30 @@
 
     answerStep.answer = answer;
     answerStep.references = references;
-<<<<<<< HEAD
-    await updateReferences(answerStep, allURLs);
-    answerStep.mdAnswer = repairMarkdownFootnotesOuter(
-      buildMdFromAnswer(answerStep)
-    );
-  } else {
-    answerStep.mdAnswer = buildMdFromAnswer(answerStep);
+    await updateReferences(answerStep, allURLs)
+    answerStep.mdAnswer = repairMarkdownFootnotesOuter(buildMdFromAnswer(answerStep));
+
+    if (imageObjects.length && withImages) {
+      try {
+        answerStep.imageReferences = await buildImageReferences(answerStep.answer, imageObjects, context, SchemaGen);
+        logDebug('Image references built:', { imageReferences: answerStep.imageReferences.map(i => ({ url: i.url, score: i.relevanceScore, answerChunk: i.answerChunk })) });
+      } catch (error) {
+        logError('Error building image references:', { error });
+        answerStep.imageReferences = [];
+      }
+    }
+  } else if (answerStep.isAggregated) {
+    answerStep.answer = candidateAnswers.join('\n\n'); // await reduceAnswers(candidateAnswers, context, SchemaGen);
+    answerStep.mdAnswer = repairMarkdownFootnotesOuter(buildMdFromAnswer(answerStep));
+    if (withImages && answerStep.imageReferences?.length) {
+      const sortedImages = answerStep.imageReferences.sort((a, b) => (b.relevanceScore ?? 0) - (a.relevanceScore ?? 0));
+      logDebug('[agent] all sorted image references:', { count: sortedImages?.length });
+      const dedupImages = dedupImagesWithEmbeddings(sortedImages as ImageObject[], []);
+      const filteredImages = filterImages(sortedImages, dedupImages);
+      logDebug('[agent] filtered images:', { count: filteredImages.length });
+      answerStep.imageReferences = filteredImages.slice(0, 10); // limit to 10 images
+    }
   }
-
   postProcessSpan.end({
     output: {
       finalAnswerLength: answerStep.answer?.length || 0,
@@ -1909,41 +1704,6 @@
 
   // Ensure langfuse data is sent
   await context.langfuse.shutdownAsync();
-
-  // max return 300 urls
-  const returnedURLs = weightedURLs.slice(0, numReturnedURLs).map((r) => r.url);
-  return {
-    result: thisStep,
-    context,
-    visitedURLs: returnedURLs,
-    readURLs: visitedURLs.filter((url) => !badURLs.includes(url)),
-    allURLs: weightedURLs.map((r) => r.url),
-=======
-    await updateReferences(answerStep, allURLs)
-    answerStep.mdAnswer = repairMarkdownFootnotesOuter(buildMdFromAnswer(answerStep));
-
-    if (imageObjects.length && withImages) {
-      try {
-        answerStep.imageReferences = await buildImageReferences(answerStep.answer, imageObjects, context, SchemaGen);
-        logDebug('Image references built:', { imageReferences: answerStep.imageReferences.map(i => ({ url: i.url, score: i.relevanceScore, answerChunk: i.answerChunk })) });
-      } catch (error) {
-        logError('Error building image references:', { error });
-        answerStep.imageReferences = [];
-      }
-    }
-  } else if (answerStep.isAggregated) {
-    answerStep.answer = candidateAnswers.join('\n\n'); // await reduceAnswers(candidateAnswers, context, SchemaGen);
-    answerStep.mdAnswer = repairMarkdownFootnotesOuter(buildMdFromAnswer(answerStep));
-    if (withImages && answerStep.imageReferences?.length) {
-      const sortedImages = answerStep.imageReferences.sort((a, b) => (b.relevanceScore ?? 0) - (a.relevanceScore ?? 0));
-      logDebug('[agent] all sorted image references:', { count: sortedImages?.length });
-      const dedupImages = dedupImagesWithEmbeddings(sortedImages as ImageObject[], []);
-      const filteredImages = filterImages(sortedImages, dedupImages);
-      logDebug('[agent] filtered images:', { count: filteredImages.length });
-      answerStep.imageReferences = filteredImages.slice(0, 10); // limit to 10 images
-    }
-  }
-
   // max return 300 urls
   const returnedURLs = weightedURLs.slice(0, numReturnedURLs).filter(r => r?.url).map(r => r.url);
   return {
@@ -1953,7 +1713,6 @@
     readURLs: visitedURLs.filter(url => !badURLs.includes(url)),
     allURLs: weightedURLs.map(r => r.url),
     imageReferences: withImages ? (thisStep as AnswerAction).imageReferences : undefined,
->>>>>>> 8c59c2cb
   };
 }
 
@@ -1983,29 +1742,6 @@
     };
     return;
   }
-<<<<<<< HEAD
-=======
-
-  try {
-    await fs.writeFile(`prompt-${step}.txt`, `
-Prompt:
-${prompt}
-
-JSONSchema:
-${JSON.stringify(zodToJsonSchema(schema), null, 2)}
-`);
-    await fs.writeFile('context.json', JSON.stringify(allContext, null, 2));
-    await fs.writeFile('queries.json', JSON.stringify(allKeywords, null, 2));
-    await fs.writeFile('questions.json', JSON.stringify(allQuestions, null, 2));
-    await fs.writeFile('knowledge.json', JSON.stringify(allKnowledge, null, 2));
-    await fs.writeFile('urls.json', JSON.stringify(weightedURLs, null, 2));
-    await fs.writeFile('messages.json', JSON.stringify(msgWithKnowledge, null, 2));
-  } catch (error) {
-    logError('Context storage failed:', {
-      error: error instanceof Error ? error.message : String(error)
-    });
-  }
->>>>>>> 8c59c2cb
 }
 
 export async function main() {
@@ -2013,33 +1749,18 @@
   const {
     result: finalStep,
     context: tracker,
-<<<<<<< HEAD
-    visitedURLs: visitedURLs,
-  } = (await getResponse(question)) as {
-    result: AnswerAction;
-    context: TrackerContext;
-    visitedURLs: string[];
-  };
-  console.log("Final Answer:", finalStep.answer);
-  console.log("Visited URLs:", visitedURLs);
-=======
     visitedURLs: visitedURLs
   } = await getResponse(question) as { result: AnswerAction; context: TrackerContext; visitedURLs: string[] };
   logInfo('Final Answer:', { answer: finalStep.answer });
   logInfo('Visited URLs:', { urls: visitedURLs });
->>>>>>> 8c59c2cb
 
   tracker.tokenTracker.printSummary();
 }
 
 if (require.main === module) {
-<<<<<<< HEAD
-  main().catch(logger.error);
-=======
   main().catch(error => {
     logError('Main execution error:', {
       error: error instanceof Error ? error.message : String(error)
     });
   });
->>>>>>> 8c59c2cb
 }