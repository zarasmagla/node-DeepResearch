--- conflicted
+++ resolved
@@ -1,14 +1,7 @@
-<<<<<<< HEAD
 import { ZodObject } from "zod";
 import { CoreMessage } from "ai";
 import { SEARCH_PROVIDER, STEP_SLEEP } from "./config";
 import fs from "fs/promises";
-=======
-import { ZodObject } from 'zod';
-import { CoreMessage } from 'ai';
-import { SEARCH_PROVIDER, STEP_SLEEP } from "./config";
-import fs from 'fs/promises';
->>>>>>> 2226e660
 import { SafeSearchType, search as duckSearch } from "duck-duck-scrape";
 import { braveSearch } from "./tools/brave-search";
 import { rewriteQuery } from "./tools/query-rewriter";
@@ -37,11 +30,7 @@
 import { zodToJsonSchema } from "zod-to-json-schema";
 import { ObjectGeneratorSafe } from "./utils/safe-generator";
 import { CodeSandbox } from "./tools/code-sandbox";
-<<<<<<< HEAD
 import { serperSearch } from "./tools/serper-search";
-=======
-import { serperSearch } from './tools/serper-search';
->>>>>>> 2226e660
 import {
   addToAllURLs,
   rankURLs,
@@ -64,16 +53,12 @@
   repairMarkdownFinal,
   repairMarkdownFootnotesOuter,
 } from "./utils/text-tools";
-<<<<<<< HEAD
 import {
   MAX_QUERIES_PER_STEP,
   MAX_REFLECT_PER_STEP,
   MAX_URLS_PER_STEP,
   Schemas,
 } from "./utils/schemas";
-=======
-import { MAX_QUERIES_PER_STEP, MAX_REFLECT_PER_STEP, MAX_URLS_PER_STEP, Schemas } from "./utils/schemas";
->>>>>>> 2226e660
 import { formatDateBasedOnType, formatDateRange } from "./utils/date-tools";
 import { repairUnknownChars } from "./tools/broken-ch-fixer";
 import { reviseAnswer } from "./tools/md-fixer";
@@ -88,13 +73,8 @@
 function BuildMsgsFromKnowledge(knowledge: KnowledgeItem[]): CoreMessage[] {
   // build user, assistant pair messages from knowledge
   const messages: CoreMessage[] = [];
-<<<<<<< HEAD
   knowledge.forEach((k) => {
     messages.push({ role: "user", content: k.question.trim() });
-=======
-  knowledge.forEach(k => {
-    messages.push({ role: 'user', content: k.question.trim() });
->>>>>>> 2226e660
     const aMsg = `
 ${
   k.updated && (k.type === "url" || k.type === "side-info")
@@ -125,11 +105,7 @@
 
 ${k.answer}
       `.trim();
-<<<<<<< HEAD
     messages.push({ role: "assistant", content: removeExtraLineBreaks(aMsg) });
-=======
-    messages.push({ role: 'assistant', content: removeExtraLineBreaks(aMsg) });
->>>>>>> 2226e660
   });
   return messages;
 }
@@ -167,11 +143,7 @@
 }
     `.trim();
 
-<<<<<<< HEAD
   msgs.push({ role: "user", content: removeExtraLineBreaks(userContent) });
-=======
-  msgs.push({ role: 'user', content: removeExtraLineBreaks(userContent) });
->>>>>>> 2226e660
   return msgs;
 }
 
@@ -379,13 +351,9 @@
   const uniqQOnly = keywordsQueries.map((q) => q.q);
   const newKnowledge: KnowledgeItem[] = [];
   const searchedQueries: string[] = [];
-<<<<<<< HEAD
   context.actionTracker.trackThink("search_for", SchemaGen.languageCode, {
     keywords: uniqQOnly.join(", "),
   });
-=======
-  context.actionTracker.trackThink('search_for', SchemaGen.languageCode, { keywords: uniqQOnly.join(', ') });
->>>>>>> 2226e660
   let utilityScore = 0;
   for (const query of keywordsQueries) {
     let results: UnNormalizedSearchSnippet[] = [];
@@ -401,15 +369,10 @@
           results =
             (await search(query, context.tokenTracker)).response?.data || [];
           break;
-<<<<<<< HEAD
         case "duck":
           results = (
             await duckSearch(query.q, { safeSearch: SafeSearchType.STRICT })
           ).results;
-=======
-        case 'duck':
-          results = (await duckSearch(query.q, { safeSearch: SafeSearchType.STRICT })).results;
->>>>>>> 2226e660
           break;
         case "brave":
           results = (await braveSearch(query.q)).response.web?.results || [];
@@ -487,7 +450,6 @@
   }
   if (searchedQueries.length === 0) {
     if (onlyHostnames && onlyHostnames.length > 0) {
-<<<<<<< HEAD
       console.log(
         `No results found for queries: ${uniqQOnly.join(
           ", "
@@ -498,10 +460,6 @@
         SchemaGen.languageCode,
         { hostnames: onlyHostnames.join(", ") }
       );
-=======
-      console.log(`No results found for queries: ${uniqQOnly.join(', ')} on hostnames: ${onlyHostnames.join(', ')}`);
-      context.actionTracker.trackThink('hostnames_no_results', SchemaGen.languageCode, { hostnames: onlyHostnames.join(', ') });
->>>>>>> 2226e660
     }
   } else {
     console.log(`Utility/Queries: ${utilityScore}/${searchedQueries.length}`);
@@ -524,12 +482,8 @@
   return allChecks.some((c) => c.type === evalType);
 }
 
-<<<<<<< HEAD
 export async function getResponse(
   question?: string,
-=======
-export async function getResponse(question?: string,
->>>>>>> 2226e660
   tokenBudget: number = 1_000_000,
   maxBadAttempts: number = 2,
   existingContext?: Partial<TrackerContext>,
@@ -540,8 +494,8 @@
   badHostnames: string[] = [],
   onlyHostnames: string[] = [],
   maxRef: number = 10,
-<<<<<<< HEAD
-  minRelScore: number = 0.75
+  minRelScore: number = 0.75,
+  languageCode: string | undefined = undefined
 ): Promise<{
   result: StepAction;
   context: TrackerContext;
@@ -549,12 +503,6 @@
   readURLs: string[];
   allURLs: string[];
 }> {
-=======
-  minRelScore: number = 0.75,
-  languageCode: string | undefined = undefined
-): Promise<{ result: StepAction; context: TrackerContext; visitedURLs: string[], readURLs: string[], allURLs: string[] }> {
-
->>>>>>> 2226e660
   let step = 0;
   let totalStep = 0;
 
@@ -572,19 +520,11 @@
       question = lastContent.filter((c) => c.type === "text").pop()?.text || "";
     }
   } else {
-<<<<<<< HEAD
     messages = [{ role: "user", content: question.trim() }];
-  }
-
-  const SchemaGen = new Schemas();
-  await SchemaGen.setLanguage(question);
-=======
-    messages = [{ role: 'user', content: question.trim() }]
   }
 
   const SchemaGen = new Schemas();
   await SchemaGen.setLanguage(languageCode || question)
->>>>>>> 2226e660
   const context: TrackerContext = {
     tokenTracker:
       existingContext?.tokenTracker || new TokenTracker(tokenBudget),
@@ -613,7 +553,6 @@
   let allowReflect = true;
   let allowCoding = false;
   let msgWithKnowledge: CoreMessage[] = [];
-<<<<<<< HEAD
   let thisStep: StepAction = {
     action: "answer",
     answer: "",
@@ -621,9 +560,6 @@
     think: "",
     isFinal: false,
   };
-=======
-  let thisStep: StepAction = { action: 'answer', answer: '', references: [], think: '', isFinal: false };
->>>>>>> 2226e660
 
   const allURLs: Record<string, SearchSnippet> = {};
   const allWebContents: Record<string, WebContent> = {};
@@ -682,14 +618,10 @@
         } as RepeatEvaluationType;
       });
       // force strict eval for the original question, at last, only once.
-<<<<<<< HEAD
       evaluationMetrics[currentQuestion].push({
         type: "strict",
         numEvalsRequired: maxBadAttempts,
       });
-=======
-      evaluationMetrics[currentQuestion].push({ type: 'strict', numEvalsRequired: maxBadAttempts });
->>>>>>> 2226e660
     } else if (currentQuestion.trim() !== question) {
       evaluationMetrics[currentQuestion] = [];
     }
@@ -821,13 +753,8 @@
         ...thisStep,
       });
 
-<<<<<<< HEAD
       console.log(currentQuestion, evaluationMetrics[currentQuestion]);
       let evaluation: EvaluationResponse = { pass: true, think: "" };
-=======
-      console.log(currentQuestion, evaluationMetrics[currentQuestion])
-      let evaluation: EvaluationResponse = { pass: true, think: '' };
->>>>>>> 2226e660
       if (evaluationMetrics[currentQuestion].length > 0) {
         context.actionTracker.trackThink("eval_first", SchemaGen.languageCode);
         evaluation =
@@ -1011,11 +938,7 @@
 
       // do first search
       const { searchedQueries, newKnowledge } = await executeSearchQueries(
-<<<<<<< HEAD
         thisStep.searchRequests.map((q) => ({ q })),
-=======
-        thisStep.searchRequests.map(q => ({ q })),
->>>>>>> 2226e660
         context,
         allURLs,
         SchemaGen,
@@ -1050,7 +973,6 @@
       let anyResult = false;
 
       if (keywordsQueries.length > 0) {
-<<<<<<< HEAD
         const { searchedQueries, newKnowledge } = await executeSearchQueries(
           keywordsQueries,
           context,
@@ -1059,17 +981,6 @@
           allWebContents,
           onlyHostnames
         );
-=======
-        const { searchedQueries, newKnowledge } =
-          await executeSearchQueries(
-            keywordsQueries,
-            context,
-            allURLs,
-            SchemaGen,
-            allWebContents,
-            onlyHostnames
-          );
->>>>>>> 2226e660
 
         if (searchedQueries.length > 0) {
           anyResult = true;
@@ -1181,17 +1092,12 @@
         });
       }
       allowRead = false;
-<<<<<<< HEAD
     } else if (thisStep.action === "coding" && thisStep.codingIssue) {
       const sandbox = new CodeSandbox(
         { allContext, URLs: weightedURLs.slice(0, 20), allKnowledge },
         context,
         SchemaGen
       );
-=======
-    } else if (thisStep.action === 'coding' && thisStep.codingIssue) {
-      const sandbox = new CodeSandbox({ allContext, URLs: weightedURLs.slice(0, 20), allKnowledge }, context, SchemaGen);
->>>>>>> 2226e660
       try {
         const result = await sandbox.solve(thisStep.codingIssue);
         allKnowledge.push({
@@ -1351,7 +1257,6 @@
   };
 }
 
-<<<<<<< HEAD
 async function storeContext(
   prompt: string,
   schema: any,
@@ -1373,19 +1278,6 @@
     weightedURLs,
     msgWithKnowledge,
   } = memory;
-=======
-async function storeContext(prompt: string, schema: any, memory: {
-  allContext: StepAction[];
-  allKeywords: string[];
-  allQuestions: string[];
-  allKnowledge: KnowledgeItem[];
-  weightedURLs: BoostedSearchSnippet[];
-  msgWithKnowledge: CoreMessage[];
-}
-  , step: number) {
-
-  const { allContext, allKeywords, allQuestions, allKnowledge, weightedURLs, msgWithKnowledge } = memory;
->>>>>>> 2226e660
   if ((process as any).asyncLocalContext?.available?.()) {
     (process as any).asyncLocalContext.ctx.promptContext = {
       prompt,
