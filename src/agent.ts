--- conflicted
+++ resolved
@@ -76,19 +76,17 @@
   knowledge.forEach((k) => {
     messages.push({ role: "user", content: k.question.trim() });
     const aMsg = `
-${
-  k.updated && (k.type === "url" || k.type === "side-info")
-    ? `
+${k.updated && (k.type === "url" || k.type === "side-info")
+        ? `
 <answer-datetime>
 ${k.updated}
 </answer-datetime>
 `
-    : ""
-}
-
-${
-  k.references && (k.type === "url" || k.type === "side-info")
-    ? `
+        : ""
+      }
+
+${k.references && (k.type === "url" || k.type === "side-info")
+        ? `
 <references>
 ${k.references.map(ref => `
 {
@@ -99,8 +97,8 @@
 `).join(',')}
 </references>
 `
-    : ""
-}
+        : ""
+      }
 
 
 ${k.answer}
@@ -122,25 +120,24 @@
   const userContent = `
 ${question}
 
-${
-  finalAnswerPIP?.length
-    ? `
+${finalAnswerPIP?.length
+      ? `
 <answer-requirements>
 - You provide deep, unexpected insights, identifying hidden patterns and connections, and creating "aha moments.".
 - You break conventional thinking, establish unique cross-disciplinary connections, and bring new perspectives to the user.
 - Follow reviewer's feedback and improve your answer quality.
 ${finalAnswerPIP
-  .map(
-    (p, idx) => `
+        .map(
+          (p, idx) => `
 <reviewer-${idx + 1}>
 ${p}
 </reviewer-${idx + 1}>
 `
-  )
-  .join("\n")}
+        )
+        .join("\n")}
 </answer-requirements>`
-    : ""
-}
+      : ""
+    }
     `.trim();
 
   msgs.push({ role: "user", content: removeExtraLineBreaks(userContent) });
@@ -188,8 +185,7 @@
     const urlListStr = urlList
       .map(
         (item, idx) =>
-          `  - [idx=${idx + 1}] [weight=${item.score.toFixed(2)}] "${
-            item.url
+          `  - [idx=${idx + 1}] [weight=${item.score.toFixed(2)}] "${item.url
           }": "${item.merged.slice(0, 50)}"`
       )
       .join("\n");
@@ -213,16 +209,15 @@
 - Use web search to find relevant information
 - Build a search request based on the deep intention behind the original question and the expected answer format
 - Always prefer a single search request, only add another request if the original question covers multiple aspects or elements and one query is not enough, each request focus on one specific aspect of the original question 
-${
-  allKeywords?.length
-    ? `
+${allKeywords?.length
+        ? `
 - Avoid those unsuccessful search requests and queries:
 <bad-requests>
 ${allKeywords.join("\n")}
 </bad-requests>
 `.trim()
-    : ""
-}
+        : ""
+      }
 </action-search>
 `);
   }
@@ -292,21 +287,8 @@
   };
 }
 
-<<<<<<< HEAD
-const allContext: StepAction[] = []; // all steps in the current session, including those leads to wrong results
-
-function updateContext(step: any) {
-  allContext.push(step);
-}
-
-async function updateReferences(
-  thisStep: AnswerAction,
-  allURLs: Record<string, SearchSnippet>
-) {
-=======
 
 async function updateReferences(thisStep: AnswerAction, allURLs: Record<string, SearchSnippet>) {
->>>>>>> f1ef6c5c
   thisStep.references = thisStep.references
     ?.filter((ref) => ref?.url)
     .map((ref) => {
@@ -512,7 +494,7 @@
   let totalStep = 0;
   const allContext: StepAction[] = [];  // all steps in the current session, including those leads to wrong results
 
-  const updateContext = function(step: any) {
+  const updateContext = function (step: any) {
     allContext.push(step);
   }
 
@@ -1000,8 +982,8 @@
           diaryContext.push(`
 At step ${step}, you took the **search** action and look for external information for the question: "${currentQuestion}".
 In particular, you tried to search for the following keywords: "${keywordsQueries
-            .map((q) => q.q)
-            .join(", ")}".
+              .map((q) => q.q)
+              .join(", ")}".
 You found quite some information and add them to your URL list and **visit** them later when needed. 
 `);
 
@@ -1017,8 +999,8 @@
         diaryContext.push(`
 At step ${step}, you took the **search** action and look for external information for the question: "${currentQuestion}".
 In particular, you tried to search for the following keywords:  "${keywordsQueries
-          .map((q) => q.q)
-          .join(", ")}".
+            .map((q) => q.q)
+            .join(", ")}".
 But then you realized you have already searched for these keywords before, no new information is returned.
 You decided to think out of the box or cut from a completely different angle.
 `);
@@ -1079,15 +1061,15 @@
           totalStep,
           ...(success
             ? {
-                question: currentQuestion,
-                ...thisStep,
-                result: urlResults,
-              }
+              question: currentQuestion,
+              ...thisStep,
+              result: urlResults,
+            }
             : {
-                ...thisStep,
-                result:
-                  "You have tried all possible URLs and found no new information. You must think out of the box or different angle!!!",
-              }),
+              ...thisStep,
+              result:
+                "You have tried all possible URLs and found no new information. You must think out of the box or different angle!!!",
+            }),
         });
       } else {
         diaryContext.push(`
