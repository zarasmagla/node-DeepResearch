--- conflicted
+++ resolved
@@ -1,8 +1,4 @@
-<<<<<<< HEAD
-import { BoostedSearchSnippet, KnowledgeItem, SearchSnippet, TrackerContext, VisitAction, WebContent } from "../types";
-=======
 import { BoostedSearchSnippet, ImageObject, KnowledgeItem, SearchSnippet, TrackerContext, VisitAction, WebContent } from "../types";
->>>>>>> 8c59c2cb
 import { getI18nText, smartMergeStrings } from "./text-tools";
 import { rerankDocuments } from "../tools/jina-rerank";
 import { readUrl } from "../tools/read";
@@ -10,16 +6,10 @@
 import { cherryPick } from "../tools/jina-latechunk";
 import { formatDateBasedOnType } from "./date-tools";
 import { classifyText } from "../tools/jina-classify-spam";
-<<<<<<< HEAD
-import { segmentText } from "../tools/segment";
-import axiosClient from "./axios-client";
-import { logger } from "../winston-logger";
-=======
 import { processImage } from "./image-tools";
 import { chunkText } from "../tools/segment";
 import axiosClient from "./axios-client";
 import { logError, logDebug, logWarning } from '../logging';
->>>>>>> 8c59c2cb
 
 export function normalizeUrl(urlString: string, debug = false, options = {
   removeAnchors: true,
@@ -177,11 +167,7 @@
     return normalizedUrl;
   } catch (error) {
     // Main URL parsing error - this one we should throw
-<<<<<<< HEAD
-    logger.error(`Invalid URL "${urlString}": ${error}`);
-=======
     logWarning(`Invalid URL "${urlString}": ${error}`);
->>>>>>> 8c59c2cb
     return;
   }
 }
@@ -202,11 +188,7 @@
       path: url.pathname
     };
   } catch (e) {
-<<<<<<< HEAD
-    logger.error(`Error parsing URL: ${urlStr}`, e);
-=======
     logError(`Error parsing URL: ${urlStr}`, { error: e });
->>>>>>> 8c59c2cb
     return { hostname: "", path: "" };
   }
 };
@@ -288,11 +270,7 @@
     // Step 2: Rerank only the unique contents
     const uniqueContents = Object.keys(uniqueContentMap);
     const uniqueIndicesMap = Object.values(uniqueContentMap);
-<<<<<<< HEAD
-    logger.info(`rerank URLs: ${urlItems.length}->${uniqueContents.length}`)
-=======
     logDebug(`unique URLs: ${urlItems.length}->${uniqueContents.length}`);
->>>>>>> 8c59c2cb
     rerankDocuments(question, uniqueContents, trackers.tokenTracker)
       .then(({ results }) => {
         // Step 3: Map the scores back to all original items
@@ -311,11 +289,7 @@
 
   return (urlItems as BoostedSearchSnippet[]).map(item => {
     if (!item || !item.url) {
-<<<<<<< HEAD
-      logger.error('Skipping invalid item:', item);
-=======
       logError('Skipping invalid item:', { item });
->>>>>>> 8c59c2cb
       return item; // Return unchanged
     }
 
@@ -456,11 +430,7 @@
 
     return undefined;
   } catch (error) {
-<<<<<<< HEAD
-    logger.error('Failed to fetch last modified date:');
-=======
     logError('Failed to fetch last modified date', { error });
->>>>>>> 8c59c2cb
     return undefined;
   }
 }
@@ -533,19 +503,11 @@
         // Store normalized URL for consistent reference
         url = normalizedUrl;
 
-<<<<<<< HEAD
-        const { response } = await readUrl(url, true, context.tokenTracker);
-        const { data } = response;
-        const guessedTime = await getLastModified(url);
-        if (guessedTime) {
-          logger.info('Guessed time for', url, guessedTime);
-=======
         const { response } = await readUrl(url, true, context.tokenTracker, withImages);
         const { data } = response;
         const guessedTime = await getLastModified(url);
         if (guessedTime) {
           logDebug(`Guessed time for ${url}: ${guessedTime}`);
->>>>>>> 8c59c2cb
         }
 
         // Early return if no valid data
@@ -558,32 +520,15 @@
         const spamDetectLength = 300;
         const isGoodContent = data.content.length > spamDetectLength || !await classifyText(data.content);
         if (!isGoodContent) {
-<<<<<<< HEAD
-          logger.error(`Blocked content ${data.content.length}:`, url, data.content.slice(0, spamDetectLength));
-=======
           logWarning(`Blocked content ${data.content.length}:`, {
             url,
             content: data.content.slice(0, spamDetectLength)
           });
->>>>>>> 8c59c2cb
           throw new Error(`Blocked content ${url}`);
         }
 
         // add to web contents
-<<<<<<< HEAD
-        const { chunks, chunk_positions } = await segmentText(data.content, context);
-        // filter out the chunks that are too short, minChunkLength is 80
-        const minChunkLength = 80;
-        for (let i = 0; i < chunks.length; i++) {
-          if (chunks[i].length < minChunkLength) {
-            chunks.splice(i, 1);
-            chunk_positions.splice(i, 1);
-            i--;
-          }
-        }
-=======
         const { chunks, chunk_positions } = chunkText(data.content);
->>>>>>> 8c59c2cb
         webContents[data.url] = {
           chunks,
           chunk_positions,
@@ -621,11 +566,6 @@
           }
         });
 
-<<<<<<< HEAD
-        return { url, result: response };
-      } catch (error: any) {
-        logger.error('Error reading URL:', url, error);
-=======
         // Process images
         if (withImages && data.images) {
           const imageEntries = Object.entries(data.images || {});
@@ -640,7 +580,6 @@
         return { url, result: response };
       } catch (error: any) {
         logError('Error reading URL:', { url, error });
->>>>>>> 8c59c2cb
         badURLs.push(url);
         // Extract hostname from the URL
         if (
@@ -655,17 +594,10 @@
           try {
             hostname = extractUrlParts(url).hostname;
           } catch (e) {
-<<<<<<< HEAD
-            logger.error('Error parsing URL for hostname:', url, e);
-          }
-          badHostnames.push(hostname);
-          logger.info(`Added ${hostname} to bad hostnames list`);
-=======
             logError('Error parsing URL for hostname:', { url, error: e });
           }
           badHostnames.push(hostname);
           logDebug(`Added ${hostname} to bad hostnames list`);
->>>>>>> 8c59c2cb
         }
         return null;
       } finally {
@@ -694,11 +626,7 @@
     Object.keys(allURLs).forEach(url => {
       if (badHostnames.includes(extractUrlParts(url).hostname)) {
         delete allURLs[url];
-<<<<<<< HEAD
-        console.log(`Removed ${url} from allURLs`);
-=======
         logWarning(`Removed ${url} from allURLs because of bad hostname`);
->>>>>>> 8c59c2cb
       }
     }
     )
