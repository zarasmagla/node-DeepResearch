<<<<<<< HEAD
import { z } from "zod/v4";
=======
import { z } from 'zod';
>>>>>>> 8c59c2cb
import {
  CoreMessage,
  LanguageModelUsage,
  NoObjectGeneratedError,
  Schema,
} from "ai";
import { TokenTracker } from "./token-tracker";
import { getModel, ToolName, getToolConfig } from "../config";
<<<<<<< HEAD
import Hjson from "hjson"; // Import Hjson library
import { logger } from "../winston-logger";
import { GoogleGenAIHelper } from "./google-genai-helper";
import { ContentListUnion } from "@google/genai";
import { cleanupLineBreaks, cleanupJsonString } from "./text-cleanup";
import { Langfuse } from "langfuse";
=======
import Hjson from 'hjson'; // Import Hjson library
import { logError, logDebug, logWarning } from '../logging';
>>>>>>> 8c59c2cb

interface GenerateObjectResult<T> {
  object: T;
  usage: LanguageModelUsage;
}

interface GenerateOptions {
  model: ToolName;
  schema: any;
  prompt?: ContentListUnion;
  system?: string;
  messages?: CoreMessage[];
  numRetries?: number;
  providerOptions?: Record<string, any>;
}

export class ObjectGeneratorSafe {
  private tokenTracker: TokenTracker;
  private langfuse: Langfuse;
  private ownLangfuse: boolean;

  constructor(tokenTracker?: TokenTracker, langfuse?: Langfuse) {
    this.tokenTracker = tokenTracker || new TokenTracker();
    this.langfuse =
      langfuse ||
      new Langfuse({
        environment: process.env.NODE_ENV || "development",
        release: process.env.K_REVISION || "unknown",
      });
    this.ownLangfuse = !langfuse; // Track if we created our own instance
  }

  /**
   * Creates a distilled version of a schema by removing all descriptions
   * This makes the schema simpler for fallback parsing scenarios
   */
  private createDistilledSchema<T>(
    schema: z.ZodType<T> | Schema<T>
  ): z.ZodType<T> | Schema<T> {
    // For zod schemas
    if (schema instanceof z.ZodType) {
      return schema;
    }

    // For AI SDK Schema objects
    if (typeof schema === "object" && schema !== null) {
      return this.stripSchemaDescriptions(schema as Schema<T>);
    }

    // If we can't determine the schema type, return as is
    return schema;
  }

  /**
   * Strips descriptions from AI SDK Schema objects
   */
  private stripSchemaDescriptions<T>(schema: Schema<T>): Schema<T> {
    // Deep clone the schema to avoid modifying the original
    const clonedSchema = JSON.parse(JSON.stringify(schema));

    // Recursively remove description properties
    const removeDescriptions = (obj: any) => {
      if (typeof obj !== "object" || obj === null) return;

      if (obj.properties) {
        for (const key in obj.properties) {
          // Remove description property
          if (obj.properties[key].description) {
            delete obj.properties[key].description;
          }

          // Recursively process nested properties
          removeDescriptions(obj.properties[key]);
        }
      }

      // Handle arrays
      if (obj.items) {
        if (obj.items.description) {
          delete obj.items.description;
        }
        removeDescriptions(obj.items);
      }

      // Handle any other nested objects that might contain descriptions
      if (obj.anyOf) obj.anyOf.forEach(removeDescriptions);
      if (obj.allOf) obj.allOf.forEach(removeDescriptions);
      if (obj.oneOf) obj.oneOf.forEach(removeDescriptions);
    };

    removeDescriptions(clonedSchema);
    return clonedSchema;
  }

  async generateObject<T>(
    options: GenerateOptions
  ): Promise<GenerateObjectResult<T>> {
    const {
      model,
      schema,
      prompt,
      system,
      messages,
      numRetries = 0,
      providerOptions,
    } = options;

    if (!model || !schema) {
      throw new Error("Model and schema are required parameters");
    }

    // Create a Langfuse trace for the overall object generation
    const trace = this.langfuse.trace({
      name: "object-generation",
      metadata: {
        model: getModel(model),
        numRetries,
        hasSchema: !!schema,
        hasPrompt: !!prompt,
        hasSystem: !!system,
        hasMessages: !!messages,
        providerOptions,
      },
      tags: ["object-generation", "safe-generator"],
    });

    try {
      // Create a generation for the primary attempt
      const primaryGeneration = trace.generation({
        name: "primary-generation",
        model: getModel(model),
        input: {
          prompt:
            prompt ||
            messages?.map((message: CoreMessage) => ({
              role: message.role === "assistant" ? "model" : message.role,
              parts: [
                {
                  text: message.content,
                },
              ],
            })),
          system,
          schema:
            typeof schema === "object"
              ? JSON.stringify(schema, null, 2)
              : String(schema),
        },
        modelParameters: {
          maxOutputTokens: getToolConfig(model).maxTokens,
        },
        metadata: {
          attempt: "primary",
          model: getModel(model),
        },
      });

      const result = await GoogleGenAIHelper.generateObject({
        model: getModel(model),
        schema,
        prompt: prompt
          ? prompt
          : (messages?.map((message: CoreMessage) => ({
              role: message.role === "assistant" ? "model" : message.role,
              parts: [
                {
                  text: message.content,
                },
              ],
            })) as ContentListUnion),
        systemInstruction: system,
        maxOutputTokens: getToolConfig(model).maxTokens,
        providerOptions,
        langfuseGeneration: primaryGeneration, // Pass the generation to GoogleGenAIHelper
      });

      // End the generation with success
      primaryGeneration.end({
        output: result.object,
        usage: {
          promptTokens: result.usage.promptTokens,
          completionTokens: result.usage.completionTokens,
          totalTokens: result.usage.totalTokens,
        },
      });

      // End the trace with success
      trace.update({
        output: result.object,
        metadata: {
          success: true,
          finalAttempt: "primary",
          usage: result.usage,
        },
      });

      this.tokenTracker.trackUsage(model, result.usage);
      return result as unknown as GenerateObjectResult<T>;
    } catch (error) {
      // Log the primary failure
      trace.event({
        name: "primary-generation-failed",
        level: "WARNING",
        metadata: {
          error: error instanceof Error ? error.message : String(error),
          errorType:
            error instanceof Error ? error.constructor.name : "unknown",
        },
      });

      // First fallback: Try manual parsing of the error response
      try {
        const parseSpan = trace.span({
          name: "manual-parsing-attempt",
          metadata: {
            attempt: "manual-parsing",
          },
        });

        const errorResult = await this.handleGenerateObjectError<T>(error);

        parseSpan.end({
          output: errorResult.object,
          metadata: {
            success: true,
            usage: errorResult.usage,
          },
        });

        trace.update({
          output: errorResult.object,
          metadata: {
            success: true,
            finalAttempt: "manual-parsing",
            usage: errorResult.usage,
          },
        });

        this.tokenTracker.trackUsage(model, errorResult.usage);
        return errorResult;
      } catch (parseError) {
        trace.event({
          name: "manual-parsing-failed",
          level: "WARNING",
          metadata: {
            error:
              parseError instanceof Error
                ? parseError.message
                : String(parseError),
            errorType:
              parseError instanceof Error
                ? parseError.constructor.name
                : "unknown",
          },
        });

        if (numRetries > 0) {
<<<<<<< HEAD
          logger.error(
            `${model} failed on object generation -> manual parsing failed -> retry with ${
              numRetries - 1
            } retries remaining`
          );

          trace.event({
            name: "retrying-generation",
            metadata: {
              retriesRemaining: numRetries - 1,
            },
          });

=======
          logWarning(`${model} failed on object generation -> manual parsing failed -> retry with ${numRetries - 1} retries remaining`);
>>>>>>> 8c59c2cb
          return this.generateObject({
            model,
            schema,
            prompt,
            system,
            messages,
            numRetries: numRetries - 1,
            providerOptions,
          });
        } else {
          // Second fallback: Try with fallback model if provided
<<<<<<< HEAD
          logger.error(
            `${model} failed on object generation -> manual parsing failed -> trying fallback with distilled schema`
          );

=======
          logWarning(`${model} failed on object generation -> manual parsing failed -> trying fallback with distilled schema`);
>>>>>>> 8c59c2cb
          try {
            const fallbackSpan = trace.span({
              name: "fallback-generation",
              metadata: {
                attempt: "fallback",
                fallbackModel: "fallback",
              },
            });

            let failedOutput = "";

            if (NoObjectGeneratedError.isInstance(parseError)) {
              failedOutput = (parseError as any).text;
              // find last `"url":` appear in the string, which is the source of the problem
              failedOutput = failedOutput.slice(
                0,
                Math.min(failedOutput.lastIndexOf('"url":'), 8000)
              );
            }

            // Create a distilled version of the schema without descriptions
            const distilledSchema = this.createDistilledSchema(schema);

            const fallbackGeneration = fallbackSpan.generation({
              name: "fallback-model-generation",
              model: getModel("fallback"),
              input: {
                prompt: `Following the given JSON schema, extract the field from below: \n\n ${failedOutput}`,
                schema:
                  typeof distilledSchema === "object"
                    ? JSON.stringify(distilledSchema, null, 2)
                    : String(distilledSchema),
              },
              modelParameters: {
                temperature: getToolConfig("fallback").temperature,
              },
              metadata: {
                attempt: "fallback",
                distilledSchema: true,
              },
            });

            const fallbackResult = await GoogleGenAIHelper.generateObject({
              model: getModel("fallback"),
              schema: distilledSchema,
              prompt: `Following the given JSON schema, extract the field from below: \n\n ${failedOutput}`,
              temperature: getToolConfig("fallback").temperature,
              providerOptions,
              langfuseGeneration: fallbackGeneration,
            });

            fallbackGeneration.end({
              output: fallbackResult.object,
              usage: {
                promptTokens: fallbackResult.usage.promptTokens,
                completionTokens: fallbackResult.usage.completionTokens,
                totalTokens: fallbackResult.usage.totalTokens,
              },
            });

<<<<<<< HEAD
            fallbackSpan.end({
              output: fallbackResult.object,
              metadata: {
                success: true,
                usage: fallbackResult.usage,
              },
            });

            trace.update({
              output: fallbackResult.object,
              metadata: {
                success: true,
                finalAttempt: "fallback",
                usage: fallbackResult.usage,
              },
            });

            this.tokenTracker.trackUsage("fallback", fallbackResult.usage); // Track against fallback model
            console.log("Distilled schema parse success!");
            return fallbackResult as unknown as GenerateObjectResult<T>;
=======
            this.tokenTracker.trackUsage('fallback', fallbackResult.usage); // Track against fallback model
            logDebug('Distilled schema parse success!');
            return fallbackResult;
>>>>>>> 8c59c2cb
          } catch (fallbackError) {
            trace.event({
              name: "fallback-generation-failed",
              level: "ERROR",
              metadata: {
                error:
                  fallbackError instanceof Error
                    ? fallbackError.message
                    : String(fallbackError),
                errorType:
                  fallbackError instanceof Error
                    ? fallbackError.constructor.name
                    : "unknown",
              },
            });

            // If fallback model also fails, try parsing its error response
            try {
              const lastChanceSpan = trace.span({
                name: "last-chance-parsing",
                metadata: {
                  attempt: "last-chance-parsing",
                },
              });

              const lastChanceResult = await this.handleGenerateObjectError<T>(
                fallbackError
              );

              lastChanceSpan.end({
                output: lastChanceResult.object,
                metadata: {
                  success: true,
                  usage: lastChanceResult.usage,
                },
              });

              trace.update({
                output: lastChanceResult.object,
                metadata: {
                  success: true,
                  finalAttempt: "last-chance-parsing",
                  usage: lastChanceResult.usage,
                },
              });

              this.tokenTracker.trackUsage("fallback", lastChanceResult.usage);
              return lastChanceResult as unknown as GenerateObjectResult<T>;
            } catch (finalError) {
<<<<<<< HEAD
              trace.event({
                name: "all-recovery-failed",
                level: "ERROR",
                metadata: {
                  error:
                    finalError instanceof Error
                      ? finalError.message
                      : String(finalError),
                  errorType:
                    finalError instanceof Error
                      ? finalError.constructor.name
                      : "unknown",
                },
              });

              trace.update({
                metadata: {
                  success: false,
                  finalAttempt: "failed",
                  allRecoveryMechanismsFailed: true,
                },
              });

              logger.error(`All recovery mechanisms failed`);
=======
              logError(`All recovery mechanisms failed`);
>>>>>>> 8c59c2cb
              throw error; // Throw original error for better debugging
            }
          }
        }
      }
    }
  }

  /**
   * Call this method to flush all pending Langfuse events
   * Should be called at application shutdown
   */
  async shutdown(): Promise<void> {
    if (this.ownLangfuse) {
      await this.langfuse.shutdownAsync();
    }
  }

  private async handleGenerateObjectError<T>(
    error: unknown
  ): Promise<GenerateObjectResult<T>> {
    if (NoObjectGeneratedError.isInstance(error)) {
<<<<<<< HEAD
      logger.error(
        "Object not generated according to schema, fallback to manual parsing"
      );
      logger.error("error", error.text);

      // Clean up line breaks from the error text before parsing
      const cleanedText = cleanupJsonString(
        cleanupLineBreaks((error as any).text)
      );

      try {
        // First try standard JSON parsing
        const partialResponse = JSON.parse(cleanedText);
        console.log("JSON parse success!");
=======
      logWarning('Object not generated according to schema, fallback to manual parsing', { error });
      try {
        // First try standard JSON parsing
        const partialResponse = JSON.parse((error as any).text);
        logDebug('JSON parse success!');
>>>>>>> 8c59c2cb
        return {
          object: partialResponse as T,
          usage: (error as any).usage,
        };
      } catch (parseError) {
        // Use Hjson to parse the error response for more lenient parsing
        try {
<<<<<<< HEAD
          const hjsonResponse = Hjson.parse(cleanedText);
          console.log("Hjson parse success!");
=======
          const hjsonResponse = Hjson.parse((error as any).text);
          logDebug('Hjson parse success!');
>>>>>>> 8c59c2cb
          return {
            object: hjsonResponse as T,
            usage: (error as any).usage,
          };
        } catch (hjsonError) {
<<<<<<< HEAD
          logger.error("Both JSON and Hjson parsing failed:", hjsonError);
=======
          logError('Both JSON and Hjson parsing failed:', { error: hjsonError });
>>>>>>> 8c59c2cb
          throw error;
        }
      }
    }
    throw error;
  }
}<|MERGE_RESOLUTION|>--- conflicted
+++ resolved
@@ -1,8 +1,4 @@
-<<<<<<< HEAD
 import { z } from "zod/v4";
-=======
-import { z } from 'zod';
->>>>>>> 8c59c2cb
 import {
   CoreMessage,
   LanguageModelUsage,
@@ -11,17 +7,13 @@
 } from "ai";
 import { TokenTracker } from "./token-tracker";
 import { getModel, ToolName, getToolConfig } from "../config";
-<<<<<<< HEAD
 import Hjson from "hjson"; // Import Hjson library
 import { logger } from "../winston-logger";
 import { GoogleGenAIHelper } from "./google-genai-helper";
 import { ContentListUnion } from "@google/genai";
 import { cleanupLineBreaks, cleanupJsonString } from "./text-cleanup";
 import { Langfuse } from "langfuse";
-=======
-import Hjson from 'hjson'; // Import Hjson library
-import { logError, logDebug, logWarning } from '../logging';
->>>>>>> 8c59c2cb
+import { logDebug, logError, logWarning } from "../logging";
 
 interface GenerateObjectResult<T> {
   object: T;
@@ -185,13 +177,13 @@
         prompt: prompt
           ? prompt
           : (messages?.map((message: CoreMessage) => ({
-              role: message.role === "assistant" ? "model" : message.role,
-              parts: [
-                {
-                  text: message.content,
-                },
-              ],
-            })) as ContentListUnion),
+            role: message.role === "assistant" ? "model" : message.role,
+            parts: [
+              {
+                text: message.content,
+              },
+            ],
+          })) as ContentListUnion),
         systemInstruction: system,
         maxOutputTokens: getToolConfig(model).maxTokens,
         providerOptions,
@@ -279,23 +271,7 @@
         });
 
         if (numRetries > 0) {
-<<<<<<< HEAD
-          logger.error(
-            `${model} failed on object generation -> manual parsing failed -> retry with ${
-              numRetries - 1
-            } retries remaining`
-          );
-
-          trace.event({
-            name: "retrying-generation",
-            metadata: {
-              retriesRemaining: numRetries - 1,
-            },
-          });
-
-=======
           logWarning(`${model} failed on object generation -> manual parsing failed -> retry with ${numRetries - 1} retries remaining`);
->>>>>>> 8c59c2cb
           return this.generateObject({
             model,
             schema,
@@ -307,14 +283,7 @@
           });
         } else {
           // Second fallback: Try with fallback model if provided
-<<<<<<< HEAD
-          logger.error(
-            `${model} failed on object generation -> manual parsing failed -> trying fallback with distilled schema`
-          );
-
-=======
           logWarning(`${model} failed on object generation -> manual parsing failed -> trying fallback with distilled schema`);
->>>>>>> 8c59c2cb
           try {
             const fallbackSpan = trace.span({
               name: "fallback-generation",
@@ -375,7 +344,6 @@
               },
             });
 
-<<<<<<< HEAD
             fallbackSpan.end({
               output: fallbackResult.object,
               metadata: {
@@ -396,11 +364,6 @@
             this.tokenTracker.trackUsage("fallback", fallbackResult.usage); // Track against fallback model
             console.log("Distilled schema parse success!");
             return fallbackResult as unknown as GenerateObjectResult<T>;
-=======
-            this.tokenTracker.trackUsage('fallback', fallbackResult.usage); // Track against fallback model
-            logDebug('Distilled schema parse success!');
-            return fallbackResult;
->>>>>>> 8c59c2cb
           } catch (fallbackError) {
             trace.event({
               name: "fallback-generation-failed",
@@ -450,7 +413,6 @@
               this.tokenTracker.trackUsage("fallback", lastChanceResult.usage);
               return lastChanceResult as unknown as GenerateObjectResult<T>;
             } catch (finalError) {
-<<<<<<< HEAD
               trace.event({
                 name: "all-recovery-failed",
                 level: "ERROR",
@@ -475,9 +437,6 @@
               });
 
               logger.error(`All recovery mechanisms failed`);
-=======
-              logError(`All recovery mechanisms failed`);
->>>>>>> 8c59c2cb
               throw error; // Throw original error for better debugging
             }
           }
@@ -500,28 +459,11 @@
     error: unknown
   ): Promise<GenerateObjectResult<T>> {
     if (NoObjectGeneratedError.isInstance(error)) {
-<<<<<<< HEAD
-      logger.error(
-        "Object not generated according to schema, fallback to manual parsing"
-      );
-      logger.error("error", error.text);
-
-      // Clean up line breaks from the error text before parsing
-      const cleanedText = cleanupJsonString(
-        cleanupLineBreaks((error as any).text)
-      );
-
-      try {
-        // First try standard JSON parsing
-        const partialResponse = JSON.parse(cleanedText);
-        console.log("JSON parse success!");
-=======
       logWarning('Object not generated according to schema, fallback to manual parsing', { error });
       try {
         // First try standard JSON parsing
         const partialResponse = JSON.parse((error as any).text);
         logDebug('JSON parse success!');
->>>>>>> 8c59c2cb
         return {
           object: partialResponse as T,
           usage: (error as any).usage,
@@ -529,23 +471,14 @@
       } catch (parseError) {
         // Use Hjson to parse the error response for more lenient parsing
         try {
-<<<<<<< HEAD
-          const hjsonResponse = Hjson.parse(cleanedText);
-          console.log("Hjson parse success!");
-=======
           const hjsonResponse = Hjson.parse((error as any).text);
           logDebug('Hjson parse success!');
->>>>>>> 8c59c2cb
           return {
             object: hjsonResponse as T,
             usage: (error as any).usage,
           };
         } catch (hjsonError) {
-<<<<<<< HEAD
-          logger.error("Both JSON and Hjson parsing failed:", hjsonError);
-=======
           logError('Both JSON and Hjson parsing failed:', { error: hjsonError });
->>>>>>> 8c59c2cb
           throw error;
         }
       }
