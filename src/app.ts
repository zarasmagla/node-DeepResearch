import express, { Request, Response, RequestHandler } from 'express';
import cors from 'cors';
import { getResponse } from './agent';
import {
  TrackerContext,
  ChatCompletionRequest,
  ChatCompletionResponse,
  ChatCompletionChunk,
  AnswerAction,
  Model, StepAction, VisitAction
} from './types';
import { TokenTracker } from "./utils/token-tracker";
import { ActionTracker } from "./utils/action-tracker";
import { ObjectGeneratorSafe } from "./utils/safe-generator";
import { jsonSchema } from "ai"; // or another converter library
import { normalizeHostName } from "./utils/url-tools";
import winston from 'winston';
import { LoggingWinston } from '@google-cloud/logging-winston';

const app = express();

// Create a Winston logger that streams to Cloud Logging
const loggingWinston = new LoggingWinston();

const logger = winston.createLogger({
  level: 'info',
  transports: [
    new winston.transports.Console(),
    // Add Cloud Logging
    loggingWinston,
  ],
});

// Get secret from command line args for optional authentication
const secret = process.argv.find(arg => arg.startsWith('--secret='))?.split('=')[1];


app.use(cors());
app.use(express.json({
  limit: '10mb'
}));


// Add health check endpoint for Docker container verification
app.get('/health', (req, res) => {
  logger.info('Health check endpoint accessed');
  res.json({ status: 'ok' });
});

async function* streamTextNaturally(text: string, streamingState: StreamingState) {
  // Split text into chunks that preserve CJK characters, URLs, and regular words
  const chunks = splitTextIntoChunks(text);
  let burstMode = false;
  let consecutiveShortItems = 0;

  for (const chunk of chunks) {
    if (!streamingState.currentlyStreaming) {
      yield chunks.slice(chunks.indexOf(chunk)).join('');
      return;
    }

    const delay = calculateDelay(chunk, burstMode);

    // Handle consecutive short items
    if (getEffectiveLength(chunk) <= 3 && chunk.trim().length > 0) {
      consecutiveShortItems++;
      if (consecutiveShortItems >= 3) {
        burstMode = true;
      }
    } else {
      consecutiveShortItems = 0;
      burstMode = false;
    }

    await new Promise(resolve => setTimeout(resolve, delay));
    yield chunk;
  }
}

function splitTextIntoChunks(text: string): string[] {
  const chunks: string[] = [];
  let currentChunk = '';
  let inURL = false;

  const pushCurrentChunk = () => {
    if (currentChunk) {
      chunks.push(currentChunk);
      currentChunk = '';
    }
  };

  for (let i = 0; i < text.length; i++) {
    const char = text[i];
    const nextChar = text[i + 1] || '';

    // URL detection
    if (char === 'h' && text.slice(i, i + 8).match(/https?:\/\//)) {
      pushCurrentChunk();
      inURL = true;
    }

    if (inURL) {
      currentChunk += char;
      // End of URL detection (whitespace or certain punctuation)
      if (/[\s\])}"']/.test(nextChar) || i === text.length - 1) {
        pushCurrentChunk();
        inURL = false;
      }
      continue;
    }

    // CJK character detection (including kana and hangul)
    if (/[\u4e00-\u9fff\u3040-\u30ff\uac00-\ud7af]/.test(char)) {
      pushCurrentChunk();
      chunks.push(char);
      continue;
    }

    // Whitespace handling
    if (/\s/.test(char)) {
      pushCurrentChunk();
      chunks.push(char);
      continue;
    }

    // Regular word building
    currentChunk += char;

    // Break on punctuation
    if (/[.!?,;:]/.test(nextChar)) {
      pushCurrentChunk();
    }
  }

  pushCurrentChunk();
  return chunks.filter(chunk => chunk !== '');
}

function calculateDelay(chunk: string, burstMode: boolean): number {
  const trimmedChunk = chunk.trim();

  // Handle whitespace
  if (trimmedChunk.length === 0) {
    return Math.random() * 20 + 10;
  }

  // Special handling for URLs
  if (chunk.match(/^https?:\/\//)) {
    return Math.random() * 50 + 10; // Slower typing for URLs
  }

  // Special handling for CJK characters
  if (/^[\u4e00-\u9fff\u3040-\u30ff\uac00-\ud7af]$/.test(chunk)) {
    return Math.random() * 25 + 10; // Longer delay for individual CJK characters
  }

  // Base delay calculation
  let baseDelay;
  if (burstMode) {
    baseDelay = Math.random() * 30 + 10;
  } else {
    const effectiveLength = getEffectiveLength(chunk);
    const perCharacterDelay = Math.max(10, 40 - effectiveLength * 2);
    baseDelay = Math.random() * perCharacterDelay + 10;
  }

  // Add variance based on chunk characteristics
  if (/[A-Z]/.test(chunk[0])) {
    baseDelay += Math.random() * 20 + 10;
  }

  if (/[^a-zA-Z\s]/.test(chunk)) {
    baseDelay += Math.random() * 30 + 10;
  }

  // Add pauses for punctuation
  if (/[.!?]$/.test(chunk)) {
    baseDelay += Math.random() * 200 + 10;
  } else if (/[,;:]$/.test(chunk)) {
    baseDelay += Math.random() * 100 + 10;
  }

  return baseDelay;
}

function getEffectiveLength(chunk: string): number {
  // Count CJK characters as 2 units
  const cjkCount = (chunk.match(/[\u4e00-\u9fff\u3040-\u30ff\uac00-\ud7af]/g) || []).length;
  const regularCount = chunk.length - cjkCount;
  return regularCount + (cjkCount * 2);
}

// Helper function to emit remaining content immediately
async function emitRemainingContent(
  res: Response,
  requestId: string,
  created: number,
  model: string,
  content: string,
) {
  if (!content) return;

  const chunk: ChatCompletionChunk = {
    id: requestId,
    object: 'chat.completion.chunk',
    created,
    model: model,
    system_fingerprint: 'fp_' + requestId,
    choices: [{
      index: 0,
      delta: { content, type: "think" },
      logprobs: null,
      finish_reason: null
    }],
  };
  res.write(`data: ${JSON.stringify(chunk)}\n\n`);
}

interface StreamingState {
  currentlyStreaming: boolean;
  currentGenerator: AsyncGenerator<string> | null;
  remainingContent: string;
  isEmitting: boolean;
  queue: { content: string; resolve: () => void }[];
  processingQueue: boolean;
}

function getTokenBudgetAndMaxAttempts(
  reasoningEffort: 'low' | 'medium' | 'high' | null = 'medium',
  maxCompletionTokens: number | null = null
): { tokenBudget: number, maxBadAttempts: number } {
  if (maxCompletionTokens !== null) {
    return {
      tokenBudget: maxCompletionTokens,
      maxBadAttempts: 1 // Default to medium setting for max attempts
    };
  }

  switch (reasoningEffort) {
    case 'low':
      return { tokenBudget: 100000, maxBadAttempts: 1 };
    case 'high':
      return { tokenBudget: 1000000, maxBadAttempts: 2 };
    case 'medium':
    default:
      return { tokenBudget: 500000, maxBadAttempts: 1 };
  }
}


async function completeCurrentStreaming(
  streamingState: StreamingState,
  res: Response,
  requestId: string,
  created: number,
  model: string
) {
  if (streamingState.currentlyStreaming && streamingState.remainingContent) {
    // Force completion of current streaming
    await emitRemainingContent(
      res,
      requestId,
      created,
      model,
      streamingState.remainingContent
    );
    // Reset streaming state
    streamingState.currentlyStreaming = false;
    streamingState.remainingContent = '';
    streamingState.currentGenerator = null;
  }
}

// OpenAI-compatible chat completions endpoint
// Models API endpoints
app.get('/v1/models', (async (_req: Request, res: Response) => {
  const models: Model[] = [{
    id: 'jina-deepsearch-v1',
    object: 'model',
    created: 1686935002,
    owned_by: 'jina-ai'
  }];

  res.json({
    object: 'list',
    data: models
  });
}) as RequestHandler);

app.get('/v1/models/:model', (async (req: Request, res: Response) => {
  const modelId = req.params.model;

  if (modelId === 'jina-deepsearch-v1') {
    res.json({
      id: 'jina-deepsearch-v1',
      object: 'model',
      created: 1686935002,
      owned_by: 'jina-ai'
    });
  } else {
    res.status(404).json({
      error: {
        message: `Model '${modelId}' not found`,
        type: 'invalid_request_error',
        param: null,
        code: 'model_not_found'
      }
    });
  }
}) as RequestHandler);

if (secret) {
  // Check authentication only if secret is set
  app.use((req, res, next) => {
    const authHeader = req.headers.authorization;
    if (!authHeader || !authHeader.startsWith('Bearer ') || authHeader.split(' ')[1] !== secret) {
      logger.error('[chat/completions] Unauthorized request');
      res.status(401).json({ error: 'Unauthorized' });
      return;
    }

    return next();
  });
}

async function processQueue(streamingState: StreamingState, res: Response, requestId: string, created: number, model: string) {
  if (streamingState.processingQueue) return;

  streamingState.processingQueue = true;

  while (streamingState.queue.length > 0) {
    const current = streamingState.queue[0];

    // Clear any previous state
    streamingState.remainingContent = '';  // Add this line

    // Reset streaming state for new content
    streamingState.currentlyStreaming = true;
    streamingState.remainingContent = current.content;
    streamingState.isEmitting = true;

    try {
      // Add a check to prevent duplicate streaming
      if (streamingState.currentGenerator) {
        streamingState.currentGenerator = null;  // Add this line
      }

      for await (const word of streamTextNaturally(current.content, streamingState)) {
        const chunk: ChatCompletionChunk = {
          id: requestId,
          object: 'chat.completion.chunk',
          created,
          model,
          system_fingerprint: 'fp_' + requestId,
          choices: [{
            index: 0,
            delta: { content: word, type: 'think' },
            logprobs: null,
            finish_reason: null
          }]
        };
        res.write(`data: ${JSON.stringify(chunk)}\n\n`);
      }
    } catch (error) {
      logger.error('Error in streaming:', error);
    } finally {
      // Clear state before moving to next item
      streamingState.isEmitting = false;
      streamingState.currentlyStreaming = false;
      streamingState.remainingContent = '';
      streamingState.queue.shift();
      current.resolve();
    }
  }

  streamingState.processingQueue = false;
}

app.post('/v1/chat/completions', (async (req: Request, res: Response) => {
  // Check authentication only if secret is set
  if (secret) {
    const authHeader = req.headers.authorization;
    if (!authHeader || !authHeader.startsWith('Bearer ') || authHeader.split(' ')[1] !== secret) {
      logger.error('[chat/completions] Unauthorized request');
      res.status(401).json({ error: 'Unauthorized' });
      return;
    }
  }

  const clientIp = req.headers['cf-connecting-ip'] ||
    req.headers['x-forwarded-for'] ||
    req.ip ||
    req.socket.remoteAddress ||
    'unknown';
  // Log request details (excluding sensitive data)
  logger.info('[chat/completions] Request:', {
    model: req.body.model,
    stream: req.body.stream,
    messageCount: req.body.messages?.length,
    hasAuth: !!req.headers.authorization,
    requestId: Date.now().toString(),
    clientIp: clientIp,
  });

  const body = req.body as ChatCompletionRequest;
  if (!body.messages?.length) {
    return res.status(400).json({ error: 'Messages array is required and must not be empty' });
  }
  const lastMessage = body.messages[body.messages.length - 1];
  if (lastMessage.role !== 'user') {
    return res.status(400).json({ error: 'Last message must be from user' });
  }

  logger.info('messages', JSON.stringify(body.messages));

  // clean <think> from all assistant messages
  body.messages = body.messages?.filter(message => {
    if (message.role === 'assistant') {
      // 2 cases message.content can be a string or an array
      if (typeof message.content === 'string') {
        message.content = (message.content as string).replace(/<think>[\s\S]*?<\/think>/g, '').trim();
        // Filter out the message if the content is empty after <think> removal
        return message.content !== '';
      } else if (Array.isArray(message.content)) {
        // find all type: text and clean <think> from .text
        message.content.forEach((content: any) => {
          if (content.type === 'text') {
            content.text = (content.text as string).replace(/<think>[\s\S]*?<\/think>/g, '').trim();
          }
        });
        //Filter out any content objects in the array that now have null/undefined/empty text.
        message.content = message.content.filter((content: any) =>
          !(content.type === 'text' && content.text === '')
        );

        //Filter out the message if the array is now empty
        return message.content.length > 0;
      }
      return true; // Keep the message if it's not an assistant message, or if assistant message has non string or array content.
    } else if (message.role === 'user' && Array.isArray(message.content)) {
      message.content = message.content.map((content: any) => {
        if (content.type === 'image_url') {
          return {
            type: 'image',
            image: content.image_url?.url || '',
          }
        }
        return content;
      });
      return true;
    } else if (message.role === 'system') {
      if (Array.isArray(message.content)) {
        message.content = message.content.map((content: any) => `${content.text || content}`).join(' ');
      }
      return true;
    }
    return true; // Keep other messages
  });

  let { tokenBudget, maxBadAttempts } = getTokenBudgetAndMaxAttempts(
    body.reasoning_effort,
    body.max_completion_tokens
  );

  if (body.budget_tokens) {
    tokenBudget = body.budget_tokens;
  }
  if (body.max_attempts) {
    maxBadAttempts = body.max_attempts;
  }

  let responseSchema = undefined;
  if (body.response_format?.json_schema) {
    // Convert JSON schema to Zod schema using a proper converter
    try {
      responseSchema = jsonSchema(body.response_format.json_schema);
      logger.info(responseSchema)
    } catch (error: any) {
      return res.status(400).json({ error: `Invalid JSON schema: ${error.message}` });
    }
  }

  const requestId = Date.now().toString();
  const created = Math.floor(Date.now() / 1000);
  const context: TrackerContext = {
    tokenTracker: new TokenTracker(),
    actionTracker: new ActionTracker()
  };

  // Add this inside the chat completions endpoint, before setting up the action listener
  const streamingState: StreamingState = {
    currentlyStreaming: false,
    currentGenerator: null,
    remainingContent: '',
    isEmitting: false,
    queue: [],
    processingQueue: false
  };

  if (body.stream) {
    res.setHeader('Content-Type', 'text/event-stream');
    res.setHeader('Cache-Control', 'no-cache');
    res.setHeader('Connection', 'keep-alive');


    // Send initial chunk with opening think tag
    const initialChunk: ChatCompletionChunk = {
      id: requestId,
      object: 'chat.completion.chunk',
      created,
      model: body.model,
      system_fingerprint: 'fp_' + requestId,
      choices: [{
        index: 0,
        delta: { role: 'assistant', content: '<think>', type: 'think' },
        logprobs: null,
        finish_reason: null
      }]
    };
    res.write(`data: ${JSON.stringify(initialChunk)}\n\n`);

    // Set up progress listener with cleanup
    const actionListener = async (step: StepAction) => {
      // Add content to queue for both thinking steps and final answer
      if (step.action === 'visit') {
        // emit every url in the visit action in url field
        ((step as VisitAction).URLTargets as string[]).forEach((url) => {
          const chunk: ChatCompletionChunk = {
            id: requestId,
            object: 'chat.completion.chunk',
            created,
            model: body.model,
            system_fingerprint: 'fp_' + requestId,
            choices: [{
              index: 0,
              delta: { type: 'think', url },
              logprobs: null,
              finish_reason: null,
            }]
          };
          res.write(`data: ${JSON.stringify(chunk)}\n\n`);
        });
      }
      if (step.think) {
        // if not ends with a space, add one
        const content = step.think + ' ';
        await new Promise<void>(resolve => {
          streamingState.queue.push({
            content,
            resolve
          });
          // Single call to process queue is sufficient
          processQueue(streamingState, res, requestId, created, body.model);
        });
      }
    };
    context.actionTracker.on('action', actionListener);

    // Make sure to update the cleanup code
    res.on('finish', () => {
      streamingState.currentlyStreaming = false;
      streamingState.currentGenerator = null;
      streamingState.remainingContent = '';
      context.actionTracker.removeListener('action', actionListener);
    });
  }

  try {
    const {
      result: finalStep,
      visitedURLs,
      readURLs,
      allURLs
    } = await getResponse(undefined,
      tokenBudget,
      maxBadAttempts,
      context,
      body.messages,
      body.max_returned_urls,
      body.no_direct_answer,
      body.boost_hostnames?.map(i => normalizeHostName(i)),
      body.bad_hostnames?.map(i => normalizeHostName(i)),
      body.only_hostnames?.map(i => normalizeHostName(i)),
      body.max_annotations,
<<<<<<< HEAD
      body.min_annotation_relevance
=======
      body.min_annotation_relevance,
      body.language_code
>>>>>>> 2226e660
    )
    let finalAnswer = (finalStep as AnswerAction).mdAnswer;

    const annotations = (finalStep as AnswerAction).references?.map(ref => ({
      type: 'url_citation' as const,
      url_citation: {
        title: ref.title,
        exactQuote: ref.exactQuote,
        url: ref.url,
        dateTime: ref.dateTime,
      }
    }))


    if (responseSchema) {
      try {
        const generator = new ObjectGeneratorSafe(context?.tokenTracker);
        const result = await generator.generateObject({
          model: 'agent',
          schema: responseSchema,
          prompt: finalAnswer,
          system: "Extract the structured data from the text according to the JSON schema. But translate everything into Georgian language except quotes.",
          providerOptions: {
            google: {
              thinkingConfig: {
                thinkingBudget: 0, // Added thinkingBudget for Google
              }
            }
          }
        });
        // Access result properties safely
        logger.info('Finish reason:', (result as any).finishReason || 'unknown');
        // Use the generated object as the response content
        finalAnswer = JSON.stringify(result.object, null, 2);
        logger.info('Generated object:', finalAnswer);
      } catch (error) {
        logger.error('Error processing response with schema:', error);
      }
    }

    const usage = context.tokenTracker.getTotalUsageSnakeCase();
    if (body.stream) {
      // Complete any ongoing streaming before sending final answer
      await completeCurrentStreaming(streamingState, res, requestId, created, body.model);
      // Send closing think tag
      const closeThinkChunk: ChatCompletionChunk = {
        id: requestId,
        object: 'chat.completion.chunk',
        created,
        model: body.model,
        system_fingerprint: 'fp_' + requestId,
        choices: [{
          index: 0,
          delta: { content: `</think>\n\n`, type: 'think' },
          logprobs: null,
          finish_reason: 'thinking_end'
        }]
      };
      res.write(`data: ${JSON.stringify(closeThinkChunk)}\n\n`);

      // After the content is fully streamed, send the final chunk with finish_reason and usage
      const finalChunk: ChatCompletionChunk = {
        id: requestId,
        object: 'chat.completion.chunk',
        created,
        model: body.model,
        system_fingerprint: 'fp_' + requestId,
        choices: [{
          index: 0,
          delta: {
            content: finalAnswer,
            type: responseSchema ? 'json' : 'text',
            annotations,
          },
          logprobs: null,
          finish_reason: 'stop'
        }],
        usage,
        visitedURLs,
        readURLs,
        numURLs: allURLs.length
      };
      res.write(`data: ${JSON.stringify(finalChunk)}\n\n`);
      res.end();
    } else {

      const response: ChatCompletionResponse = {
        id: requestId,
        object: 'chat.completion',
        created,
        model: body.model,
        system_fingerprint: 'fp_' + requestId,
        choices: [{
          index: 0,
          message: {
            role: 'assistant',
            content: finalStep.action === 'answer' ? (finalAnswer || '') : finalStep.think,
            type: responseSchema ? 'json' : 'text',
            annotations,
          },
          logprobs: null,
          finish_reason: 'stop'
        }],
        usage,
        visitedURLs,
        readURLs,
        numURLs: allURLs.length
      };

      // Log final response (excluding full content for brevity)
      console.log('[chat/completions] Response:', {
        id: response.id,
        status: 200,
        contentLength: response.choices[0].message.content.length,
        usage: response.usage,
        visitedURLs: response.visitedURLs,
        readURLs: response.readURLs,
        numURLs: allURLs.length
      });

      res.json(response);
    }
  } catch (error: any) {
    // Log error details
    console.error('[chat/completions] Error:', {
      message: error?.message || 'An error occurred',
      stack: error?.stack,
      type: error?.constructor?.name,
      requestId
    });

    // Track error as rejected tokens with Vercel token counting
    const errorMessage = error?.message || 'An error occurred';

    // Clean up event listeners
    context.actionTracker.removeAllListeners('action');

    // Get token usage in OpenAI API format
    const usage = context.tokenTracker.getTotalUsageSnakeCase();

    if (body.stream && res.headersSent) {
      // For streaming responses that have already started, send error as a chunk
      // First send closing think tag if we're in the middle of thinking
      const closeThinkChunk: ChatCompletionChunk = {
        id: requestId,
        object: 'chat.completion.chunk',
        created,
        model: body.model,
        system_fingerprint: 'fp_' + requestId,
        choices: [{
          index: 0,
          delta: { content: '</think>', type: 'think' },
          logprobs: null,
          finish_reason: 'error'
        }],
        usage,
      };
      res.write(`data: ${JSON.stringify(closeThinkChunk)}\n\n`);


      const errorChunk: ChatCompletionChunk = {
        id: requestId,
        object: 'chat.completion.chunk',
        created,
        model: body.model,
        system_fingerprint: 'fp_' + requestId,
        choices: [{
          index: 0,
          delta: { content: errorMessage, type: 'error' },
          logprobs: null,
          finish_reason: 'error'
        }],
        usage
      };
      res.write(`data: ${JSON.stringify(errorChunk)}\n\n`);
      res.end();
    } else {
      // For non-streaming or not-yet-started responses, send error as JSON
      const response: ChatCompletionResponse = {
        id: requestId,
        object: 'chat.completion',
        created,
        model: body.model,
        system_fingerprint: 'fp_' + requestId,
        choices: [{
          index: 0,
          message: {
            role: 'assistant',
            content: `Error: ${errorMessage}`,
            type: 'error'
          },
          logprobs: null,
          finish_reason: 'error'
        }],
        usage,
      };
      res.json(response);
    }
  }
}) as RequestHandler);


export default app;<|MERGE_RESOLUTION|>--- conflicted
+++ resolved
@@ -582,12 +582,8 @@
       body.bad_hostnames?.map(i => normalizeHostName(i)),
       body.only_hostnames?.map(i => normalizeHostName(i)),
       body.max_annotations,
-<<<<<<< HEAD
-      body.min_annotation_relevance
-=======
       body.min_annotation_relevance,
       body.language_code
->>>>>>> 2226e660
     )
     let finalAnswer = (finalStep as AnswerAction).mdAnswer;
 
